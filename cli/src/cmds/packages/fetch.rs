--- conflicted
+++ resolved
@@ -235,16 +235,10 @@
                         &self.conf,
                         matches.value_of("version").map(|e| e.to_string()),
                     )?;
-<<<<<<< HEAD
-                    writer.write_ok(format!("Tag {}", current_tag).as_str());
+                    writer.write_ok(format!("Tag {}", current_tag));
                     if let Err(e) = self
                         .download_databend(&arch, current_tag.as_str(), writer, args)
                         .await
-=======
-                    writer.write_ok(format!("Tag {}", current_tag));
-                    if let Err(e) =
-                        self.download_databend(&arch, current_tag.as_str(), writer, args)
->>>>>>> 06adc11b
                     {
                         writer.write_err(format!("{:?}", e));
                     }
