[package]
name = "databend-cli"
version = "0.1.0"
description = "All-in-one tool for setting up, managing with Databend"
authors = ["Databend Authors <opensource@datafuselabs.com>"]
license = "Apache-2.0"
publish = false
edition = "2021"

[[bin]]
name = "databend-cli"
path = "src/bin/databend-cli.rs"

[features]

[dependencies]
# Workspace dependencies
databend-query = {path = "../query"}
<<<<<<< HEAD
clap = "3.0.0-beta.4"
databend-dfs = {path = "../dfs" }
common-raft-store = {path = "../common/raft-store"}
=======
clap = "2.33.3"
>>>>>>> 188a6d36
colored = "2.0.0"
comfy-table = "4.1.1"
dirs = "4.0.0"
dyn-clone = "1.0.4"
flate2 = "1.0.22"
indicatif = "0.16.2"
run_script = "^0.9.0"
rustyline = "9.0.0"
serde = { version = "1.0", features = ["derive"] }
serde_json = "1.0"
sha2 = "0.9.8"
sysinfo = "0.20.4"
tar = "0.4.37"
thiserror = "1.0.29"
ureq = { version = "2.2.0", features = ["json"] }
nix = "0.22.1"
log = "0.4"
procfs = "0.10.1"
structopt = "0.3"
structopt-toml = "0.5.0"
portpicker = "0.1.1"
reqwest = { version = "0.11", features = ["json", "native-tls", "blocking"] }

[dev-dependencies]
pretty_assertions = "1.0"
tempfile = "3.2.0"
assert_cmd = "2.0.1"
predicates = "2.0.2"

[build-dependencies]
common-building = {path = "../common/building"}<|MERGE_RESOLUTION|>--- conflicted
+++ resolved
@@ -16,13 +16,9 @@
 [dependencies]
 # Workspace dependencies
 databend-query = {path = "../query"}
-<<<<<<< HEAD
 clap = "3.0.0-beta.4"
-databend-dfs = {path = "../dfs" }
+metasrv= {path = "../metasrv" }
 common-raft-store = {path = "../common/raft-store"}
-=======
-clap = "2.33.3"
->>>>>>> 188a6d36
 colored = "2.0.0"
 comfy-table = "4.1.1"
 dirs = "4.0.0"
