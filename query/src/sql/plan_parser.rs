// Copyright 2020 Datafuse Labs.
//
// Licensed under the Apache License, Version 2.0 (the "License");
// you may not use this file except in compliance with the License.
// You may obtain a copy of the License at
//
//     http://www.apache.org/licenses/LICENSE-2.0
//
// Unless required by applicable law or agreed to in writing, software
// distributed under the License is distributed on an "AS IS" BASIS,
// WITHOUT WARRANTIES OR CONDITIONS OF ANY KIND, either express or implied.
// See the License for the specific language governing permissions and
// limitations under the License.

use std::sync::Arc;

use common_exception::ErrorCode;
use common_exception::Result;
<<<<<<< HEAD
use common_functions::aggregates::AggregateFunctionFactory;
use common_meta_types::TableMeta;
use common_planners::expand_aggregate_arg_exprs;
use common_planners::expand_wildcard;
use common_planners::expr_as_column_expr;
use common_planners::extract_aliases;
use common_planners::find_aggregate_exprs;
use common_planners::find_columns_not_satisfy_exprs;
use common_planners::rebase_expr;
use common_planners::rebase_expr_from_input;
use common_planners::resolve_aliases_to_exprs;
use common_planners::sort_to_inner_expr;
use common_planners::unwrap_alias_exprs;
use common_planners::AlterUserPlan;
use common_planners::CopyPlan;
use common_planners::CreateDatabasePlan;
use common_planners::CreateTablePlan;
use common_planners::CreateUserPlan;
use common_planners::DescribeTablePlan;
use common_planners::DropDatabasePlan;
use common_planners::DropTablePlan;
use common_planners::DropUserPlan;
=======
>>>>>>> 6072afdd
use common_planners::ExplainPlan;
use common_planners::Expression;
use common_planners::PlanBuilder;
use common_planners::PlanNode;
use common_planners::SelectPlan;

<<<<<<< HEAD
use super::DfCopy;
use crate::catalogs::Catalog;
use crate::catalogs::ToReadDataSourcePlan;
use crate::functions::ContextFunction;
=======
>>>>>>> 6072afdd
use crate::sessions::DatabendQueryContextRef;
use crate::sql::statements::AnalyzableStatement;
use crate::sql::statements::AnalyzedResult;
use crate::sql::statements::QueryAnalyzeState;
use crate::sql::statements::QueryRelation;
use crate::sql::DfHint;
use crate::sql::DfParser;
use crate::sql::DfStatement;

pub struct PlanParser;

impl PlanParser {
    pub async fn parse(query: &str, ctx: DatabendQueryContextRef) -> Result<PlanNode> {
        let (statements, _) = DfParser::parse_sql(query)?;
        PlanParser::build_plan(statements, ctx).await
    }

<<<<<<< HEAD
    pub fn build_from_sql(&self, query: &str) -> Result<PlanNode> {
        tracing::debug!(query);
        DfParser::parse_sql(query).and_then(|(stmts, _)| {
            stmts
                .first()
                .map(|statement| self.statement_to_plan(statement))
                .unwrap_or_else(|| {
                    Result::Err(ErrorCode::SyntaxException("Only support single query"))
                })
        })
    }

    pub fn build_with_hint_from_sql(&self, query: &str) -> (Result<PlanNode>, Vec<DfHint>) {
        tracing::debug!(query);
        let stmt_hints = DfParser::parse_sql(query);
        match stmt_hints {
            Ok((stmts, hints)) => match stmts.first() {
                Some(stmt) => (self.statement_to_plan(stmt), hints),
                None => (
                    Result::Err(ErrorCode::SyntaxException("Only support single query")),
                    vec![],
                ),
            },
            Err(e) => (Err(e), vec![]),
        }
    }

    pub fn statement_to_plan(&self, statement: &DfStatement) -> Result<PlanNode> {
        match statement {
            DfStatement::Statement(v) => self.sql_statement_to_plan(v),
            DfStatement::Explain(v) => self.sql_explain_to_plan(v),
            DfStatement::ShowDatabases(v) => self.sql_show_databases_to_plan(v),
            DfStatement::CreateDatabase(v) => self.sql_create_database_to_plan(v),
            DfStatement::DropDatabase(v) => self.sql_drop_database_to_plan(v),
            DfStatement::CreateTable(v) => self.sql_create_table_to_plan(v),
            DfStatement::DescribeTable(v) => self.sql_describe_table_to_plan(v),
            DfStatement::DropTable(v) => self.sql_drop_table_to_plan(v),
            DfStatement::TruncateTable(v) => self.sql_truncate_table_to_plan(v),
            DfStatement::UseDatabase(v) => self.sql_use_database_to_plan(v),
            DfStatement::ShowCreateTable(v) => self.sql_show_create_table_to_plan(v),
            DfStatement::ShowTables(df) => {
                let show_sql = match df {
                    DfShowTables::All => {
                        format!(
                            "SELECT name FROM system.tables where database = '{}' ORDER BY database, name",
                            self.ctx.get_current_database()
                        )
                    }
                    DfShowTables::Like(i) => {
                        format!(
                            "SELECT name FROM system.tables where database = '{}' AND name LIKE {} ORDER BY database, name",
                            self.ctx.get_current_database(), i,
                        )
                    }
                    DfShowTables::Where(e) => {
                        format!(
                            "SELECT name FROM system.tables where database = '{}' AND ({}) ORDER BY database, name",
                            self.ctx.get_current_database(), e,
                        )
                    }
                    DfShowTables::FromOrIn(name) => {
                        format!(
                            "SELECT name FROM system.tables where database = '{}' ORDER BY database, name",
                            name.0[0].value.clone()
                        )
                    }
                };
                self.build_from_sql(show_sql.as_str())
            }
            DfStatement::ShowSettings(_) => {
                self.build_from_sql("SELECT name, value FROM system.settings ORDER BY name")
            }
            DfStatement::ShowProcessList(_) => {
                self.build_from_sql("SELECT * FROM system.processes")
            }
            DfStatement::ShowMetrics(_) => self.build_from_sql("SELECT * FROM system.metrics"),
            DfStatement::KillQuery(v) => self.sql_kill_query_to_plan(v),
            DfStatement::KillConn(v) => self.sql_kill_connection_to_plan(v),
            DfStatement::CreateUser(v) => self.sql_create_user_to_plan(v),
            DfStatement::ShowUsers(_) => {
                self.build_from_sql("SELECT * FROM system.users ORDER BY name")
            }
            DfStatement::Copy(v) => self.copy_to_plan(v),
            DfStatement::AlterUser(v) => self.sql_alter_user_to_plan(v),
            DfStatement::DropUser(v) => self.sql_drop_user_to_plan(v),
            DfStatement::GrantPrivilege(v) => self.sql_grant_privilege_to_plan(v),
        }
    }

    /// Builds plan from AST statement.
    #[tracing::instrument(level = "info", skip(self, statement))]
    pub fn sql_statement_to_plan(&self, statement: &sqlparser::ast::Statement) -> Result<PlanNode> {
        match statement {
            Statement::Query(query) => self.query_to_plan(query),
            Statement::SetVariable {
                variable, value, ..
            } => self.set_variable_to_plan(variable, value),

            Statement::Insert {
                table_name,
                columns,
                source,
                ..
            } => {
                let format_sql = format!("{}", statement);
                self.insert_to_plan(table_name, columns, source, &format_sql)
            }

            _ => Result::Err(ErrorCode::SyntaxException(format!(
                "Unsupported statement {:?}",
                statement
            ))),
        }
    }

    /// Generate a logic plan from an EXPLAIN
    #[tracing::instrument(level = "info", skip(self, explain))]
    pub fn sql_explain_to_plan(&self, explain: &DfExplain) -> Result<PlanNode> {
        let plan = self.sql_statement_to_plan(&explain.statement)?;
        Ok(PlanNode::Explain(ExplainPlan {
            typ: explain.typ,
            input: Arc::new(plan),
        }))
    }

    /// DfCreateDatabase to plan.
    #[tracing::instrument(level = "info", skip(self, create), fields(ctx.id = self.ctx.get_id().as_str()))]
    pub fn sql_create_database_to_plan(&self, create: &DfCreateDatabase) -> Result<PlanNode> {
        if create.name.0.is_empty() {
            return Result::Err(ErrorCode::SyntaxException("Create database name is empty"));
        }
        let name = create.name.0[0].value.clone();

        let mut options = HashMap::new();
        for p in create.options.iter() {
            options.insert(p.name.value.to_lowercase(), p.value.to_string());
        }

        Ok(PlanNode::CreateDatabase(CreateDatabasePlan {
            if_not_exists: create.if_not_exists,
            db: name,
            options,
        }))
    }

    /// DfShowDatabase to plan
    #[tracing::instrument(level = "info", skip(self, show), fields(ctx.id = self.ctx.get_id().as_str()))]
    pub fn sql_show_databases_to_plan(&self, show: &DfShowDatabases) -> Result<PlanNode> {
        let where_clause = match &show.where_opt {
            Some(expr) => format!("WHERE {}", expr),
            None => String::from(""),
        };

        self.build_from_sql(
            format!(
                "SELECT name AS Database FROM system.databases {} ORDER BY name",
                where_clause
            )
            .as_str(),
        )
    }

    /// DfDropDatabase to plan.
    #[tracing::instrument(level = "info", skip(self, drop), fields(ctx.id = self.ctx.get_id().as_str()))]
    pub fn sql_drop_database_to_plan(&self, drop: &DfDropDatabase) -> Result<PlanNode> {
        if drop.name.0.is_empty() {
            return Result::Err(ErrorCode::SyntaxException("Drop database name is empty"));
        }
        let name = drop.name.0[0].value.clone();

        Ok(PlanNode::DropDatabase(DropDatabasePlan {
            if_exists: drop.if_exists,
            db: name,
        }))
    }

    #[tracing::instrument(level = "info", skip(self, use_db), fields(ctx.id = self.ctx.get_id().as_str()))]
    pub fn sql_use_database_to_plan(&self, use_db: &DfUseDatabase) -> Result<PlanNode> {
        let db = use_db.name.0[0].value.clone();
        Ok(PlanNode::UseDatabase(UseDatabasePlan { db }))
    }

    #[tracing::instrument(level = "info", skip(self, kill), fields(ctx.id = self.ctx.get_id().as_str()))]
    pub fn sql_kill_query_to_plan(&self, kill: &DfKillStatement) -> Result<PlanNode> {
        let id = kill.object_id.value.clone();
        Ok(PlanNode::Kill(KillPlan {
            id,
            kill_connection: false,
        }))
    }

    #[tracing::instrument(level = "info", skip(self, kill), fields(ctx.id = self.ctx.get_id().as_str()))]
    pub fn sql_kill_connection_to_plan(&self, kill: &DfKillStatement) -> Result<PlanNode> {
        let id = kill.object_id.value.clone();
        Ok(PlanNode::Kill(KillPlan {
            id,
            kill_connection: true,
        }))
    }

    #[tracing::instrument(level = "info", skip(self, create), fields(ctx.id = self.ctx.get_id().as_str()))]
    pub fn sql_create_table_to_plan(&self, create: &DfCreateTable) -> Result<PlanNode> {
        let mut db = self.ctx.get_current_database();
        if create.name.0.is_empty() {
            return Result::Err(ErrorCode::SyntaxException("Create table name is empty"));
        }
        let mut table = create.name.0[0].value.clone();
        if create.name.0.len() > 1 {
            db = table;
            table = create.name.0[1].value.clone();
        }

        let fields = create
            .columns
            .iter()
            .map(|column| {
                SQLCommon::make_data_type(&column.data_type)
                    .map(|data_type| DataField::new(&column.name.value, data_type, false))
            })
            .collect::<Result<Vec<DataField>>>()?;

        let mut options = HashMap::new();
        for p in create.options.iter() {
            options.insert(
                p.name.value.to_lowercase(),
                p.value
                    .to_string()
                    .trim_matches(|s| s == '\'' || s == '"')
                    .to_string(),
            );
        }

        let schema = DataSchemaRefExt::create(fields);
        Ok(PlanNode::CreateTable(CreateTablePlan {
            if_not_exists: create.if_not_exists,
            db,
            table,
            table_meta: TableMeta {
                schema,
                engine: create.engine.clone(),
                options,
            },
        }))
    }

    #[tracing::instrument(level = "info", skip(self, create), fields(ctx.id = self.ctx.get_id().as_str()))]
    pub fn sql_create_user_to_plan(&self, create: &DfCreateUser) -> Result<PlanNode> {
        Ok(PlanNode::CreateUser(CreateUserPlan {
            name: create.name.clone(),
            password: Vec::from(create.password.clone()),
            hostname: create.hostname.clone(),
            auth_type: create.auth_type.clone(),
        }))
    }

    #[tracing::instrument(level = "info", skip(self, alter), fields(ctx.id = self.ctx.get_id().as_str()))]
    pub fn sql_alter_user_to_plan(&self, alter: &DfAlterUser) -> Result<PlanNode> {
        Ok(PlanNode::AlterUser(AlterUserPlan {
            if_current_user: alter.if_current_user,
            name: alter.name.clone(),
            new_password: Vec::from(alter.new_password.clone()),
            hostname: alter.hostname.clone(),
            new_auth_type: alter.new_auth_type.clone(),
        }))
    }

    #[tracing::instrument(level = "info", skip(self, drop), fields(ctx.id = self.ctx.get_id().as_str()))]
    pub fn sql_drop_user_to_plan(&self, drop: &DfDropUser) -> Result<PlanNode> {
        Ok(PlanNode::DropUser(DropUserPlan {
            if_exists: drop.if_exists,
            name: drop.name.clone(),
            hostname: drop.hostname.clone(),
        }))
    }

    #[tracing::instrument(level = "info", skip(self, grant), fields(ctx.id = self.ctx.get_id().as_str()))]
    pub fn sql_grant_privilege_to_plan(&self, grant: &DfGrantStatement) -> Result<PlanNode> {
        Ok(PlanNode::GrantPrivilege(GrantPrivilegePlan {
            name: grant.name.clone(),
            hostname: grant.hostname.clone(),
            priv_types: grant.priv_types,
        }))
    }

    #[tracing::instrument(level = "info", skip(self, show_create), fields(ctx.id = self.ctx.get_id().as_str()))]
    pub fn sql_show_create_table_to_plan(
        &self,
        show_create: &DfShowCreateTable,
    ) -> Result<PlanNode> {
        let mut db = self.ctx.get_current_database();
        if show_create.name.0.is_empty() {
            return Result::Err(ErrorCode::SyntaxException(
                "Show create table name is empty",
            ));
        }
        let mut table = show_create.name.0[0].value.clone();
        if show_create.name.0.len() > 1 {
            db = table;
            table = show_create.name.0[1].value.clone();
=======
    pub async fn parse_with_hint(
        query: &str,
        ctx: DatabendQueryContextRef,
    ) -> (Result<PlanNode>, Vec<DfHint>) {
        match DfParser::parse_sql(query) {
            Err(cause) => (Err(cause), vec![]),
            Ok((statements, hints)) => (PlanParser::build_plan(statements, ctx).await, hints),
>>>>>>> 6072afdd
        }
    }

<<<<<<< HEAD
    /// DfDropTable to plan.
    #[tracing::instrument(level = "info", skip(self, drop), fields(ctx.id = self.ctx.get_id().as_str()))]
    pub fn sql_drop_table_to_plan(&self, drop: &DfDropTable) -> Result<PlanNode> {
        let mut db = self.ctx.get_current_database();
        if drop.name.0.is_empty() {
            return Result::Err(ErrorCode::SyntaxException("Drop table name is empty"));
        }
        let mut table = drop.name.0[0].value.clone();
        if drop.name.0.len() > 1 {
            db = table;
            table = drop.name.0[1].value.clone();
        }
        Ok(PlanNode::DropTable(DropTablePlan {
            if_exists: drop.if_exists,
            db,
            table,
        }))
    }

    // we can transform copy plan into insert plan
    #[tracing::instrument(level = "info", skip(self, copy_stmt), fields(ctx.id = self.ctx.get_id().as_str()))]
    pub fn copy_to_plan(&self, copy_stmt: &DfCopy) -> Result<PlanNode> {
        let mut db_name = self.ctx.get_current_database();
        let mut tbl_name = copy_stmt.name.0[0].value.clone();

        if copy_stmt.name.0.len() > 1 {
            db_name = tbl_name;
            tbl_name = copy_stmt.name.0[1].value.clone();
        }

        let table = self.ctx.get_table(&db_name, &tbl_name)?;
        let mut schema = table.schema();
        let tbl_id = table.get_id();

        if !copy_stmt.columns.is_empty() {
            let fields = copy_stmt
                .columns
                .iter()
                .map(|ident| schema.field_with_name(&ident.value).map(|v| v.clone()))
                .collect::<Result<Vec<_>>>()?;

            schema = DataSchemaRefExt::create(fields);
        }

        let mut options = HashMap::new();
        for p in copy_stmt.options.iter() {
            options.insert(
                p.name.value.to_lowercase(),
                p.value
                    .to_string()
                    .trim_matches(|s| s == '\'' || s == '"')
                    .to_string(),
            );
        }

        let plan_node = CopyPlan {
            db_name,
            tbl_name,
            tbl_id,
            schema,
            location: copy_stmt.location.clone(),
            format: copy_stmt.format.clone(),
            options,
        };
        Ok(PlanNode::Copy(plan_node))
    }

    // DfTruncateTable to plan.
    #[tracing::instrument(level = "info", skip(self, truncate), fields(ctx.id = self.ctx.get_id().as_str()))]
    pub fn sql_truncate_table_to_plan(&self, truncate: &DfTruncateTable) -> Result<PlanNode> {
        let mut db = self.ctx.get_current_database();
        if truncate.name.0.is_empty() {
            return Result::Err(ErrorCode::SyntaxException(
                "TruncateTable table name is empty",
            ));
        }
        let mut table = truncate.name.0[0].value.clone();
        if truncate.name.0.len() > 1 {
            db = table;
            table = truncate.name.0[1].value.clone();
        }

        Ok(PlanNode::TruncateTable(TruncateTablePlan { db, table }))
    }

    #[tracing::instrument(level = "info", skip(self, table_name, columns, source), fields(ctx.id = self.ctx.get_id().as_str()))]
    fn insert_to_plan(
        &self,
        table_name: &ObjectName,
        columns: &[Ident],
        source: &Option<Box<Query>>,
        format_sql: &str,
=======
    pub async fn build_plan(
        statements: Vec<DfStatement>,
        ctx: DatabendQueryContextRef,
>>>>>>> 6072afdd
    ) -> Result<PlanNode> {
        if statements.len() != 1 {
            return Err(ErrorCode::SyntaxException("Only support single query"));
        }

        match statements[0].analyze(ctx.clone()).await? {
            AnalyzedResult::SimpleQuery(plan) => Ok(plan),
            AnalyzedResult::SelectQuery(data) => Self::build_query_plan(&data),
            AnalyzedResult::ExplainQuery((typ, data)) => {
                let res = Self::build_query_plan(&data)?;
                Ok(PlanNode::Explain(ExplainPlan {
                    typ,
                    input: Arc::new(res),
                }))
            }
        }
    }

    pub fn build_query_plan(data: &QueryAnalyzeState) -> Result<PlanNode> {
        let from = Self::build_from_plan(data)?;
        let filter = Self::build_filter_plan(from, data)?;
        let group_by = Self::build_group_by_plan(filter, data)?;
        let before_order = Self::build_before_order(group_by, data)?;
        let having = Self::build_having_plan(before_order, data)?;
        let order_by = Self::build_order_by_plan(having, data)?;
        let projection = Self::build_projection_plan(order_by, data)?;
        let limit = Self::build_limit_plan(projection, data)?;

        Ok(PlanNode::Select(SelectPlan {
            input: Arc::new(limit),
        }))
    }

    fn build_from_plan(data: &QueryAnalyzeState) -> Result<PlanNode> {
        match &data.relation {
            QueryRelation::None => Err(ErrorCode::LogicalError("Not from in select query")),
            QueryRelation::Nested(data) => Self::build_query_plan(data),
            QueryRelation::FromTable(plan) => Ok(PlanNode::ReadSource(plan.as_ref().clone())),
        }
    }

    /// Apply a filter to the plan
    fn build_filter_plan(plan: PlanNode, data: &QueryAnalyzeState) -> Result<PlanNode> {
        match &data.filter {
            None => Ok(plan),
            Some(predicate) => {
                let predicate = predicate.clone();
                let builder = PlanBuilder::from(&plan).filter(predicate)?;
                builder.build()
            }
        }
    }

    fn build_group_by_plan(plan: PlanNode, data: &QueryAnalyzeState) -> Result<PlanNode> {
        // S0: Apply a partial aggregator plan.
        // S1: Apply a fragment plan for distributed planners split.
        // S2: Apply a final aggregator plan.
        match data.aggregate_expressions.is_empty() && data.group_by_expressions.is_empty() {
            true => Ok(plan),
            false => {
                let input_plan = Self::build_before_group_by(plan, data)?;

                let schema = input_plan.schema();
                let group_by_exprs = &data.group_by_expressions;
                let aggregate_exprs = &data.aggregate_expressions;
                PlanBuilder::from(&input_plan)
                    .aggregate_partial(aggregate_exprs, group_by_exprs)?
                    .aggregate_final(schema, aggregate_exprs, group_by_exprs)?
                    .build()
            }
        }
    }

    fn build_before_group_by(plan: PlanNode, data: &QueryAnalyzeState) -> Result<PlanNode> {
        fn is_all_column(exprs: &[Expression]) -> bool {
            exprs
                .iter()
                .all(|expr| matches!(expr, Expression::Column(_)))
        }

        match data.before_group_by_expressions.is_empty() {
            true => Ok(plan),
            // if all expression is column expression expression, we skip this expression
            false if is_all_column(&data.before_group_by_expressions) => Ok(plan),
            false => PlanBuilder::from(&plan)
                .expression(&data.before_group_by_expressions, "Before GroupBy")?
                .build(),
        }
    }

    fn build_having_plan(plan: PlanNode, data: &QueryAnalyzeState) -> Result<PlanNode> {
        match &data.having {
            None => Ok(plan),
            Some(predicate) => PlanBuilder::from(&plan).having(predicate.clone())?.build(),
        }
    }

    fn build_before_order(plan: PlanNode, data: &QueryAnalyzeState) -> Result<PlanNode> {
        fn is_all_column(exprs: &[Expression]) -> bool {
            exprs
                .iter()
                .all(|expr| matches!(expr, Expression::Column(_)))
        }

        match data.expressions.is_empty() {
            true => Ok(plan),
            // if all expression is column expression expression, we skip this expression
            false if is_all_column(&data.expressions) => Ok(plan),
            false => match data.order_by_expressions.is_empty() {
                true => PlanBuilder::from(&plan)
                    .expression(&data.expressions, "Before Projection")?
                    .build(),
                false => PlanBuilder::from(&plan)
                    .expression(&data.expressions, "Before OrderBy")?
                    .build(),
            },
        }
    }

    fn build_order_by_plan(plan: PlanNode, data: &QueryAnalyzeState) -> Result<PlanNode> {
        match data.order_by_expressions.is_empty() {
            true => Ok(plan),
            false => PlanBuilder::from(&plan)
                .sort(&data.order_by_expressions)?
                .build(),
        }
    }

    fn build_projection_plan(plan: PlanNode, data: &QueryAnalyzeState) -> Result<PlanNode> {
        PlanBuilder::from(&plan)
            .project(&data.projection_expressions)?
            .build()
    }

    fn build_limit_plan(input: PlanNode, data: &QueryAnalyzeState) -> Result<PlanNode> {
        match (&data.limit, &data.offset) {
            (None, None) => Ok(input),
            (limit, offset) => PlanBuilder::from(&input)
                .limit_offset(*limit, offset.unwrap_or(0))?
                .build(),
        }
    }
}<|MERGE_RESOLUTION|>--- conflicted
+++ resolved
@@ -16,44 +16,12 @@
 
 use common_exception::ErrorCode;
 use common_exception::Result;
-<<<<<<< HEAD
-use common_functions::aggregates::AggregateFunctionFactory;
-use common_meta_types::TableMeta;
-use common_planners::expand_aggregate_arg_exprs;
-use common_planners::expand_wildcard;
-use common_planners::expr_as_column_expr;
-use common_planners::extract_aliases;
-use common_planners::find_aggregate_exprs;
-use common_planners::find_columns_not_satisfy_exprs;
-use common_planners::rebase_expr;
-use common_planners::rebase_expr_from_input;
-use common_planners::resolve_aliases_to_exprs;
-use common_planners::sort_to_inner_expr;
-use common_planners::unwrap_alias_exprs;
-use common_planners::AlterUserPlan;
-use common_planners::CopyPlan;
-use common_planners::CreateDatabasePlan;
-use common_planners::CreateTablePlan;
-use common_planners::CreateUserPlan;
-use common_planners::DescribeTablePlan;
-use common_planners::DropDatabasePlan;
-use common_planners::DropTablePlan;
-use common_planners::DropUserPlan;
-=======
->>>>>>> 6072afdd
 use common_planners::ExplainPlan;
 use common_planners::Expression;
 use common_planners::PlanBuilder;
 use common_planners::PlanNode;
 use common_planners::SelectPlan;
 
-<<<<<<< HEAD
-use super::DfCopy;
-use crate::catalogs::Catalog;
-use crate::catalogs::ToReadDataSourcePlan;
-use crate::functions::ContextFunction;
-=======
->>>>>>> 6072afdd
 use crate::sessions::DatabendQueryContextRef;
 use crate::sql::statements::AnalyzableStatement;
 use crate::sql::statements::AnalyzedResult;
@@ -71,307 +39,6 @@
         PlanParser::build_plan(statements, ctx).await
     }
 
-<<<<<<< HEAD
-    pub fn build_from_sql(&self, query: &str) -> Result<PlanNode> {
-        tracing::debug!(query);
-        DfParser::parse_sql(query).and_then(|(stmts, _)| {
-            stmts
-                .first()
-                .map(|statement| self.statement_to_plan(statement))
-                .unwrap_or_else(|| {
-                    Result::Err(ErrorCode::SyntaxException("Only support single query"))
-                })
-        })
-    }
-
-    pub fn build_with_hint_from_sql(&self, query: &str) -> (Result<PlanNode>, Vec<DfHint>) {
-        tracing::debug!(query);
-        let stmt_hints = DfParser::parse_sql(query);
-        match stmt_hints {
-            Ok((stmts, hints)) => match stmts.first() {
-                Some(stmt) => (self.statement_to_plan(stmt), hints),
-                None => (
-                    Result::Err(ErrorCode::SyntaxException("Only support single query")),
-                    vec![],
-                ),
-            },
-            Err(e) => (Err(e), vec![]),
-        }
-    }
-
-    pub fn statement_to_plan(&self, statement: &DfStatement) -> Result<PlanNode> {
-        match statement {
-            DfStatement::Statement(v) => self.sql_statement_to_plan(v),
-            DfStatement::Explain(v) => self.sql_explain_to_plan(v),
-            DfStatement::ShowDatabases(v) => self.sql_show_databases_to_plan(v),
-            DfStatement::CreateDatabase(v) => self.sql_create_database_to_plan(v),
-            DfStatement::DropDatabase(v) => self.sql_drop_database_to_plan(v),
-            DfStatement::CreateTable(v) => self.sql_create_table_to_plan(v),
-            DfStatement::DescribeTable(v) => self.sql_describe_table_to_plan(v),
-            DfStatement::DropTable(v) => self.sql_drop_table_to_plan(v),
-            DfStatement::TruncateTable(v) => self.sql_truncate_table_to_plan(v),
-            DfStatement::UseDatabase(v) => self.sql_use_database_to_plan(v),
-            DfStatement::ShowCreateTable(v) => self.sql_show_create_table_to_plan(v),
-            DfStatement::ShowTables(df) => {
-                let show_sql = match df {
-                    DfShowTables::All => {
-                        format!(
-                            "SELECT name FROM system.tables where database = '{}' ORDER BY database, name",
-                            self.ctx.get_current_database()
-                        )
-                    }
-                    DfShowTables::Like(i) => {
-                        format!(
-                            "SELECT name FROM system.tables where database = '{}' AND name LIKE {} ORDER BY database, name",
-                            self.ctx.get_current_database(), i,
-                        )
-                    }
-                    DfShowTables::Where(e) => {
-                        format!(
-                            "SELECT name FROM system.tables where database = '{}' AND ({}) ORDER BY database, name",
-                            self.ctx.get_current_database(), e,
-                        )
-                    }
-                    DfShowTables::FromOrIn(name) => {
-                        format!(
-                            "SELECT name FROM system.tables where database = '{}' ORDER BY database, name",
-                            name.0[0].value.clone()
-                        )
-                    }
-                };
-                self.build_from_sql(show_sql.as_str())
-            }
-            DfStatement::ShowSettings(_) => {
-                self.build_from_sql("SELECT name, value FROM system.settings ORDER BY name")
-            }
-            DfStatement::ShowProcessList(_) => {
-                self.build_from_sql("SELECT * FROM system.processes")
-            }
-            DfStatement::ShowMetrics(_) => self.build_from_sql("SELECT * FROM system.metrics"),
-            DfStatement::KillQuery(v) => self.sql_kill_query_to_plan(v),
-            DfStatement::KillConn(v) => self.sql_kill_connection_to_plan(v),
-            DfStatement::CreateUser(v) => self.sql_create_user_to_plan(v),
-            DfStatement::ShowUsers(_) => {
-                self.build_from_sql("SELECT * FROM system.users ORDER BY name")
-            }
-            DfStatement::Copy(v) => self.copy_to_plan(v),
-            DfStatement::AlterUser(v) => self.sql_alter_user_to_plan(v),
-            DfStatement::DropUser(v) => self.sql_drop_user_to_plan(v),
-            DfStatement::GrantPrivilege(v) => self.sql_grant_privilege_to_plan(v),
-        }
-    }
-
-    /// Builds plan from AST statement.
-    #[tracing::instrument(level = "info", skip(self, statement))]
-    pub fn sql_statement_to_plan(&self, statement: &sqlparser::ast::Statement) -> Result<PlanNode> {
-        match statement {
-            Statement::Query(query) => self.query_to_plan(query),
-            Statement::SetVariable {
-                variable, value, ..
-            } => self.set_variable_to_plan(variable, value),
-
-            Statement::Insert {
-                table_name,
-                columns,
-                source,
-                ..
-            } => {
-                let format_sql = format!("{}", statement);
-                self.insert_to_plan(table_name, columns, source, &format_sql)
-            }
-
-            _ => Result::Err(ErrorCode::SyntaxException(format!(
-                "Unsupported statement {:?}",
-                statement
-            ))),
-        }
-    }
-
-    /// Generate a logic plan from an EXPLAIN
-    #[tracing::instrument(level = "info", skip(self, explain))]
-    pub fn sql_explain_to_plan(&self, explain: &DfExplain) -> Result<PlanNode> {
-        let plan = self.sql_statement_to_plan(&explain.statement)?;
-        Ok(PlanNode::Explain(ExplainPlan {
-            typ: explain.typ,
-            input: Arc::new(plan),
-        }))
-    }
-
-    /// DfCreateDatabase to plan.
-    #[tracing::instrument(level = "info", skip(self, create), fields(ctx.id = self.ctx.get_id().as_str()))]
-    pub fn sql_create_database_to_plan(&self, create: &DfCreateDatabase) -> Result<PlanNode> {
-        if create.name.0.is_empty() {
-            return Result::Err(ErrorCode::SyntaxException("Create database name is empty"));
-        }
-        let name = create.name.0[0].value.clone();
-
-        let mut options = HashMap::new();
-        for p in create.options.iter() {
-            options.insert(p.name.value.to_lowercase(), p.value.to_string());
-        }
-
-        Ok(PlanNode::CreateDatabase(CreateDatabasePlan {
-            if_not_exists: create.if_not_exists,
-            db: name,
-            options,
-        }))
-    }
-
-    /// DfShowDatabase to plan
-    #[tracing::instrument(level = "info", skip(self, show), fields(ctx.id = self.ctx.get_id().as_str()))]
-    pub fn sql_show_databases_to_plan(&self, show: &DfShowDatabases) -> Result<PlanNode> {
-        let where_clause = match &show.where_opt {
-            Some(expr) => format!("WHERE {}", expr),
-            None => String::from(""),
-        };
-
-        self.build_from_sql(
-            format!(
-                "SELECT name AS Database FROM system.databases {} ORDER BY name",
-                where_clause
-            )
-            .as_str(),
-        )
-    }
-
-    /// DfDropDatabase to plan.
-    #[tracing::instrument(level = "info", skip(self, drop), fields(ctx.id = self.ctx.get_id().as_str()))]
-    pub fn sql_drop_database_to_plan(&self, drop: &DfDropDatabase) -> Result<PlanNode> {
-        if drop.name.0.is_empty() {
-            return Result::Err(ErrorCode::SyntaxException("Drop database name is empty"));
-        }
-        let name = drop.name.0[0].value.clone();
-
-        Ok(PlanNode::DropDatabase(DropDatabasePlan {
-            if_exists: drop.if_exists,
-            db: name,
-        }))
-    }
-
-    #[tracing::instrument(level = "info", skip(self, use_db), fields(ctx.id = self.ctx.get_id().as_str()))]
-    pub fn sql_use_database_to_plan(&self, use_db: &DfUseDatabase) -> Result<PlanNode> {
-        let db = use_db.name.0[0].value.clone();
-        Ok(PlanNode::UseDatabase(UseDatabasePlan { db }))
-    }
-
-    #[tracing::instrument(level = "info", skip(self, kill), fields(ctx.id = self.ctx.get_id().as_str()))]
-    pub fn sql_kill_query_to_plan(&self, kill: &DfKillStatement) -> Result<PlanNode> {
-        let id = kill.object_id.value.clone();
-        Ok(PlanNode::Kill(KillPlan {
-            id,
-            kill_connection: false,
-        }))
-    }
-
-    #[tracing::instrument(level = "info", skip(self, kill), fields(ctx.id = self.ctx.get_id().as_str()))]
-    pub fn sql_kill_connection_to_plan(&self, kill: &DfKillStatement) -> Result<PlanNode> {
-        let id = kill.object_id.value.clone();
-        Ok(PlanNode::Kill(KillPlan {
-            id,
-            kill_connection: true,
-        }))
-    }
-
-    #[tracing::instrument(level = "info", skip(self, create), fields(ctx.id = self.ctx.get_id().as_str()))]
-    pub fn sql_create_table_to_plan(&self, create: &DfCreateTable) -> Result<PlanNode> {
-        let mut db = self.ctx.get_current_database();
-        if create.name.0.is_empty() {
-            return Result::Err(ErrorCode::SyntaxException("Create table name is empty"));
-        }
-        let mut table = create.name.0[0].value.clone();
-        if create.name.0.len() > 1 {
-            db = table;
-            table = create.name.0[1].value.clone();
-        }
-
-        let fields = create
-            .columns
-            .iter()
-            .map(|column| {
-                SQLCommon::make_data_type(&column.data_type)
-                    .map(|data_type| DataField::new(&column.name.value, data_type, false))
-            })
-            .collect::<Result<Vec<DataField>>>()?;
-
-        let mut options = HashMap::new();
-        for p in create.options.iter() {
-            options.insert(
-                p.name.value.to_lowercase(),
-                p.value
-                    .to_string()
-                    .trim_matches(|s| s == '\'' || s == '"')
-                    .to_string(),
-            );
-        }
-
-        let schema = DataSchemaRefExt::create(fields);
-        Ok(PlanNode::CreateTable(CreateTablePlan {
-            if_not_exists: create.if_not_exists,
-            db,
-            table,
-            table_meta: TableMeta {
-                schema,
-                engine: create.engine.clone(),
-                options,
-            },
-        }))
-    }
-
-    #[tracing::instrument(level = "info", skip(self, create), fields(ctx.id = self.ctx.get_id().as_str()))]
-    pub fn sql_create_user_to_plan(&self, create: &DfCreateUser) -> Result<PlanNode> {
-        Ok(PlanNode::CreateUser(CreateUserPlan {
-            name: create.name.clone(),
-            password: Vec::from(create.password.clone()),
-            hostname: create.hostname.clone(),
-            auth_type: create.auth_type.clone(),
-        }))
-    }
-
-    #[tracing::instrument(level = "info", skip(self, alter), fields(ctx.id = self.ctx.get_id().as_str()))]
-    pub fn sql_alter_user_to_plan(&self, alter: &DfAlterUser) -> Result<PlanNode> {
-        Ok(PlanNode::AlterUser(AlterUserPlan {
-            if_current_user: alter.if_current_user,
-            name: alter.name.clone(),
-            new_password: Vec::from(alter.new_password.clone()),
-            hostname: alter.hostname.clone(),
-            new_auth_type: alter.new_auth_type.clone(),
-        }))
-    }
-
-    #[tracing::instrument(level = "info", skip(self, drop), fields(ctx.id = self.ctx.get_id().as_str()))]
-    pub fn sql_drop_user_to_plan(&self, drop: &DfDropUser) -> Result<PlanNode> {
-        Ok(PlanNode::DropUser(DropUserPlan {
-            if_exists: drop.if_exists,
-            name: drop.name.clone(),
-            hostname: drop.hostname.clone(),
-        }))
-    }
-
-    #[tracing::instrument(level = "info", skip(self, grant), fields(ctx.id = self.ctx.get_id().as_str()))]
-    pub fn sql_grant_privilege_to_plan(&self, grant: &DfGrantStatement) -> Result<PlanNode> {
-        Ok(PlanNode::GrantPrivilege(GrantPrivilegePlan {
-            name: grant.name.clone(),
-            hostname: grant.hostname.clone(),
-            priv_types: grant.priv_types,
-        }))
-    }
-
-    #[tracing::instrument(level = "info", skip(self, show_create), fields(ctx.id = self.ctx.get_id().as_str()))]
-    pub fn sql_show_create_table_to_plan(
-        &self,
-        show_create: &DfShowCreateTable,
-    ) -> Result<PlanNode> {
-        let mut db = self.ctx.get_current_database();
-        if show_create.name.0.is_empty() {
-            return Result::Err(ErrorCode::SyntaxException(
-                "Show create table name is empty",
-            ));
-        }
-        let mut table = show_create.name.0[0].value.clone();
-        if show_create.name.0.len() > 1 {
-            db = table;
-            table = show_create.name.0[1].value.clone();
-=======
     pub async fn parse_with_hint(
         query: &str,
         ctx: DatabendQueryContextRef,
@@ -379,108 +46,12 @@
         match DfParser::parse_sql(query) {
             Err(cause) => (Err(cause), vec![]),
             Ok((statements, hints)) => (PlanParser::build_plan(statements, ctx).await, hints),
->>>>>>> 6072afdd
         }
     }
 
-<<<<<<< HEAD
-    /// DfDropTable to plan.
-    #[tracing::instrument(level = "info", skip(self, drop), fields(ctx.id = self.ctx.get_id().as_str()))]
-    pub fn sql_drop_table_to_plan(&self, drop: &DfDropTable) -> Result<PlanNode> {
-        let mut db = self.ctx.get_current_database();
-        if drop.name.0.is_empty() {
-            return Result::Err(ErrorCode::SyntaxException("Drop table name is empty"));
-        }
-        let mut table = drop.name.0[0].value.clone();
-        if drop.name.0.len() > 1 {
-            db = table;
-            table = drop.name.0[1].value.clone();
-        }
-        Ok(PlanNode::DropTable(DropTablePlan {
-            if_exists: drop.if_exists,
-            db,
-            table,
-        }))
-    }
-
-    // we can transform copy plan into insert plan
-    #[tracing::instrument(level = "info", skip(self, copy_stmt), fields(ctx.id = self.ctx.get_id().as_str()))]
-    pub fn copy_to_plan(&self, copy_stmt: &DfCopy) -> Result<PlanNode> {
-        let mut db_name = self.ctx.get_current_database();
-        let mut tbl_name = copy_stmt.name.0[0].value.clone();
-
-        if copy_stmt.name.0.len() > 1 {
-            db_name = tbl_name;
-            tbl_name = copy_stmt.name.0[1].value.clone();
-        }
-
-        let table = self.ctx.get_table(&db_name, &tbl_name)?;
-        let mut schema = table.schema();
-        let tbl_id = table.get_id();
-
-        if !copy_stmt.columns.is_empty() {
-            let fields = copy_stmt
-                .columns
-                .iter()
-                .map(|ident| schema.field_with_name(&ident.value).map(|v| v.clone()))
-                .collect::<Result<Vec<_>>>()?;
-
-            schema = DataSchemaRefExt::create(fields);
-        }
-
-        let mut options = HashMap::new();
-        for p in copy_stmt.options.iter() {
-            options.insert(
-                p.name.value.to_lowercase(),
-                p.value
-                    .to_string()
-                    .trim_matches(|s| s == '\'' || s == '"')
-                    .to_string(),
-            );
-        }
-
-        let plan_node = CopyPlan {
-            db_name,
-            tbl_name,
-            tbl_id,
-            schema,
-            location: copy_stmt.location.clone(),
-            format: copy_stmt.format.clone(),
-            options,
-        };
-        Ok(PlanNode::Copy(plan_node))
-    }
-
-    // DfTruncateTable to plan.
-    #[tracing::instrument(level = "info", skip(self, truncate), fields(ctx.id = self.ctx.get_id().as_str()))]
-    pub fn sql_truncate_table_to_plan(&self, truncate: &DfTruncateTable) -> Result<PlanNode> {
-        let mut db = self.ctx.get_current_database();
-        if truncate.name.0.is_empty() {
-            return Result::Err(ErrorCode::SyntaxException(
-                "TruncateTable table name is empty",
-            ));
-        }
-        let mut table = truncate.name.0[0].value.clone();
-        if truncate.name.0.len() > 1 {
-            db = table;
-            table = truncate.name.0[1].value.clone();
-        }
-
-        Ok(PlanNode::TruncateTable(TruncateTablePlan { db, table }))
-    }
-
-    #[tracing::instrument(level = "info", skip(self, table_name, columns, source), fields(ctx.id = self.ctx.get_id().as_str()))]
-    fn insert_to_plan(
-        &self,
-        table_name: &ObjectName,
-        columns: &[Ident],
-        source: &Option<Box<Query>>,
-        format_sql: &str,
-=======
     pub async fn build_plan(
         statements: Vec<DfStatement>,
         ctx: DatabendQueryContextRef,
->>>>>>> 6072afdd
     ) -> Result<PlanNode> {
         if statements.len() != 1 {
             return Err(ErrorCode::SyntaxException("Only support single query"));
