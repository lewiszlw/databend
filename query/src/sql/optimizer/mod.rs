--- conflicted
+++ resolved
@@ -56,26 +56,21 @@
             plan: Box::new(optimize(*plan)?),
         }),
         // Passthrough
-        Plan::CreateTable(_)
-        | Plan::ShowMetrics
+        Plan::ShowMetrics
         | Plan::ShowProcessList
         | Plan::ShowSettings
-<<<<<<< HEAD
-=======
         | Plan::CreateDatabase(_)
         | Plan::DropDatabase(_)
         | Plan::CreateTable(_)
         | Plan::CreateUser(_)
->>>>>>> 54955191
         | Plan::CreateView(_)
         | Plan::CreateStage(_)
         | Plan::ShowStages
         | Plan::DropStage(_)
         | Plan::DescStage(_)
-        | Plan::ListStage(_) => Ok(plan),
-        Plan::CreateDatabase(_) | Plan::CreateUser(_) | Plan::DropUser(_) | Plan::AlterUser(_) => {
-            Ok(plan)
-        }
+        | Plan::ListStage(_)
+        | Plan::DropUser(_)
+        | Plan::AlterUser(_) => Ok(plan),
     }
 }
 
