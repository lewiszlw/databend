--- conflicted
+++ resolved
@@ -36,7 +36,6 @@
 use crate::servers::http::v1::HttpQueryHandle;
 use crate::sessions::Session;
 use crate::sessions::Settings;
-use crate::storages::fuse::cache::FuseCache;
 use crate::storages::Table;
 
 type DatabaseAndTable = (String, String);
@@ -202,13 +201,6 @@
         let mut sources_abort_handle = self.sources_abort_handle.write();
         sources_abort_handle.push(handle);
     }
-<<<<<<< HEAD
-
-    pub fn get_table_cache(&self) -> Arc<Option<Box<dyn FuseCache>>> {
-        self.session.sessions.get_table_cache()
-    }
-=======
->>>>>>> dd7a004b
 }
 
 impl Session {
