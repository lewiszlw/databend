--- conflicted
+++ resolved
@@ -47,7 +47,6 @@
 
 pub type DataTypePtr = Arc<dyn DataType>;
 
-<<<<<<< HEAD
 #[derive(Clone, Debug, serde::Deserialize, serde::Serialize)]
 #[enum_dispatch(DataType)]
 pub enum DataTypeImpl {
@@ -71,8 +70,6 @@
     Variant(VariantType),
 }
 
-=======
->>>>>>> 69609f0f
 #[typetag::serde(tag = "type")]
 #[enum_dispatch]
 pub trait DataType: std::fmt::Debug + Sync + Send + DynClone {
