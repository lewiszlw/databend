--- conflicted
+++ resolved
@@ -178,13 +178,10 @@
     pub created_on: DateTime<Utc>,
     pub updated_on: DateTime<Utc>,
     pub comment: String,
-<<<<<<< HEAD
 
     // if used in CreateTableReq, this field MUST set to None.
     pub drop_on: Option<DateTime<Utc>>,
-=======
     pub statistics: TableStatistics,
->>>>>>> 775af2da
 }
 
 impl TableInfo {
@@ -244,11 +241,8 @@
             created_on: Default::default(),
             updated_on: Default::default(),
             comment: "".to_string(),
-<<<<<<< HEAD
             drop_on: None,
-=======
             statistics: Default::default(),
->>>>>>> 775af2da
         }
     }
 }
