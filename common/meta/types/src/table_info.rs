// Copyright 2021 Datafuse Labs.
//
// Licensed under the Apache License, Version 2.0 (the "License");
// you may not use this file except in compliance with the License.
// You may obtain a copy of the License at
//
//     http://www.apache.org/licenses/LICENSE-2.0
//
// Unless required by applicable law or agreed to in writing, software
// distributed under the License is distributed on an "AS IS" BASIS,
// WITHOUT WARRANTIES OR CONDITIONS OF ANY KIND, either express or implied.
// See the License for the specific language governing permissions and
// limitations under the License.

use std::collections::HashMap;
use std::collections::HashSet;
use std::fmt;
use std::fmt::Formatter;

use common_datavalues::DataSchemaRef;

<<<<<<< HEAD
#[derive(serde::Serialize, serde::Deserialize, Debug, Default, Clone, PartialEq)]
pub struct Table {
    pub table_id: u64,

    /// serialized schema
    pub schema: Vec<u8>,

    /// table engine
    pub table_engine: String,

    /// table options
    pub table_options: HashMap<String, String>,

    /// name of parts that belong to this table.
    pub parts: HashSet<String>,
}

impl fmt::Display for Table {
    fn fmt(&self, f: &mut Formatter<'_>) -> fmt::Result {
        write!(f, "table id: {}", self.table_id)
    }
}
=======
use crate::MetaVersion;
>>>>>>> a3db0248

#[derive(serde::Serialize, serde::Deserialize, Clone, Debug, Eq, PartialEq)]
pub struct TableInfo {
    pub database_id: u64,
    pub table_id: u64,

    /// version of this table snapshot.
    ///
    /// Any change to a table causes the version to increment, e.g. insert or delete rows, update schema etc.
    /// But renaming a table should not affect the version, since the table itself does not change.
    /// The tuple (database_id, table_id, version) identifies a unique and consistent table snapshot.
    ///
    /// A version is not guaranteed to be consecutive.
    ///
    pub version: MetaVersion,

    pub db: String,
    pub name: String,

    pub schema: DataSchemaRef,
    pub engine: String,
    pub options: HashMap<String, String>,
}<|MERGE_RESOLUTION|>--- conflicted
+++ resolved
@@ -19,7 +19,8 @@
 
 use common_datavalues::DataSchemaRef;
 
-<<<<<<< HEAD
+use crate::MetaVersion;
+
 #[derive(serde::Serialize, serde::Deserialize, Debug, Default, Clone, PartialEq)]
 pub struct Table {
     pub table_id: u64,
@@ -42,9 +43,6 @@
         write!(f, "table id: {}", self.table_id)
     }
 }
-=======
-use crate::MetaVersion;
->>>>>>> a3db0248
 
 #[derive(serde::Serialize, serde::Deserialize, Clone, Debug, Eq, PartialEq)]
 pub struct TableInfo {
