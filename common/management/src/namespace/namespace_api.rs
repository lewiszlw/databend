--- conflicted
+++ resolved
@@ -46,7 +46,6 @@
     }
 }
 
-<<<<<<< HEAD
 impl NodeInfo {
     pub fn create(id: String, cpu_nums: u64, flight_address: String) -> NodeInfo {
         NodeInfo {
@@ -58,48 +57,17 @@
     }
 }
 
-#[async_trait]
+#[async_trait::async_trait]
 pub trait NamespaceApi: Sync + Send {
     // Add a new node info to /tenant/namespace/node-name.
-    async fn add_node(&mut self, node: NodeInfo) -> Result<u64>;
+    async fn add_node(&self, node: NodeInfo) -> Result<u64>;
 
     // Get the tenant's namespace all nodes.
-    async fn get_nodes(&mut self) -> Result<Vec<NodeInfo>>;
+    async fn get_nodes(&self) -> Result<Vec<NodeInfo>>;
 
     // Drop the tenant's namespace one node by node.id.
-    async fn drop_node(&mut self, node_id: String, seq: Option<u64>) -> Result<()>;
+    async fn drop_node(&self, node_id: String, seq: Option<u64>) -> Result<()>;
 
     // Keep the tenant's namespace node alive.
-    async fn heartbeat(&mut self, node_id: String, seq: Option<u64>) -> Result<u64>;
-=======
-pub trait NamespaceApi {
-    // Add a new node info to /tenant/namespace/node-name.
-    fn add_node(&self, tenant_id: String, namespace_id: String, node: NodeInfo) -> Result<u64>;
-
-    // Get the tenant's namespace all nodes.
-    fn get_nodes(
-        &self,
-        tenant_id: String,
-        namespace_id: String,
-        seq: Option<u64>,
-    ) -> Result<Vec<SeqValue<NodeInfo>>>;
-
-    // Update the tenant's namespace node.
-    fn update_node(
-        &self,
-        tenant_id: String,
-        namespace_id: String,
-        node: NodeInfo,
-        seq: Option<u64>,
-    ) -> Result<Option<u64>>;
-
-    // Drop the tenant's namespace one node by node.id.
-    fn drop_node(
-        &self,
-        tenant_id: String,
-        namespace_id: String,
-        node_id: String,
-        seq: Option<u64>,
-    ) -> Result<()>;
->>>>>>> c0b0a4a9
+    async fn heartbeat(&self, node_id: String, seq: Option<u64>) -> Result<u64>;
 }