ast            : upper('Abc')
raw expr       : upper("Abc")
checked expr   : upper<String>("Abc")
optimized expr : "ABC"
output type    : String
output domain  : Unknown
output         : "ABC"


ast            : upper('Dobrý den')
raw expr       : upper("Dobrý den")
checked expr   : upper<String>("Dobrý den")
optimized expr : "DOBRÝ DEN"
output type    : String
output domain  : Unknown
output         : "DOBRÝ DEN"


ast            : upper('ß😀山')
raw expr       : upper("ß😀山")
checked expr   : upper<String>("ß😀山")
optimized expr : "SS😀山"
output type    : String
output domain  : Unknown
output         : "SS😀山"


ast            : upper(NULL)
raw expr       : upper(NULL)
checked expr   : upper<NULL>(NULL)
optimized expr : NULL
output type    : NULL
output domain  : {NULL}
output         : NULL


ast            : ucase(a)
raw expr       : ucase(ColumnRef(0)::String)
checked expr   : upper<String>(ColumnRef(0))
evaluation:
+--------+-------------------+-------------+
|        | a                 | Output      |
+--------+-------------------+-------------+
| Type   | String            | String      |
| Domain | {"Abc"..="ß😀山"} | Unknown     |
| Row 0  | "Abc"             | "ABC"       |
| Row 1  | "Dobrý den"       | "DOBRÝ DEN" |
| Row 2  | "ß😀山"           | "SS😀山"    |
+--------+-------------------+-------------+
evaluation (internal):
+--------+----------------------------------------------------------------------------------------------------------------------------------------------------------+
| Column | Data                                                                                                                                                     |
+--------+----------------------------------------------------------------------------------------------------------------------------------------------------------+
| a      | StringColumn { data: [65, 98, 99, 68, 111, 98, 114, 195, 189, 32, 100, 101, 110, 195, 159, 240, 159, 152, 128, 229, 177, 177], offsets: [0, 3, 13, 22] } |
| Output | StringColumn { data: [65, 66, 67, 68, 79, 66, 82, 195, 157, 32, 68, 69, 78, 83, 83, 240, 159, 152, 128, 229, 177, 177], offsets: [0, 3, 13, 22] }        |
+--------+----------------------------------------------------------------------------------------------------------------------------------------------------------+


ast            : lower('Abc')
raw expr       : lower("Abc")
checked expr   : lower<String>("Abc")
optimized expr : "abc"
output type    : String
output domain  : Unknown
output         : "abc"


ast            : lower('DOBRÝ DEN')
raw expr       : lower("DOBRÝ DEN")
checked expr   : lower<String>("DOBRÝ DEN")
optimized expr : "dobrý den"
output type    : String
output domain  : Unknown
output         : "dobrý den"


ast            : lower('İ😀山')
raw expr       : lower("İ😀山")
checked expr   : lower<String>("İ😀山")
optimized expr : "i\u{307}😀山"
output type    : String
output domain  : Unknown
output         : "i\u{307}😀山"


ast            : lower(NULL)
raw expr       : lower(NULL)
checked expr   : lower<NULL>(NULL)
optimized expr : NULL
output type    : NULL
output domain  : {NULL}
output         : NULL


ast            : lcase(a)
raw expr       : lcase(ColumnRef(0)::String)
checked expr   : lower<String>(ColumnRef(0))
evaluation:
+--------+-------------------+----------------+
|        | a                 | Output         |
+--------+-------------------+----------------+
| Type   | String            | String         |
| Domain | {"Abc"..="İ😀山"} | Unknown        |
| Row 0  | "Abc"             | "abc"          |
| Row 1  | "DOBRÝ DEN"       | "dobrý den"    |
| Row 2  | "İ😀山"           | "i\u{307}😀山" |
+--------+-------------------+----------------+
evaluation (internal):
+--------+----------------------------------------------------------------------------------------------------------------------------------------------------------------+
| Column | Data                                                                                                                                                           |
+--------+----------------------------------------------------------------------------------------------------------------------------------------------------------------+
| a      | StringColumn { data: [65, 98, 99, 68, 79, 66, 82, 195, 157, 32, 68, 69, 78, 196, 176, 240, 159, 152, 128, 229, 177, 177], offsets: [0, 3, 13, 22] }            |
| Output | StringColumn { data: [97, 98, 99, 100, 111, 98, 114, 195, 189, 32, 100, 101, 110, 105, 204, 135, 240, 159, 152, 128, 229, 177, 177], offsets: [0, 3, 13, 23] } |
+--------+----------------------------------------------------------------------------------------------------------------------------------------------------------------+


ast            : bit_length('latin')
raw expr       : bit_length("latin")
checked expr   : bit_length<String>("latin")
optimized expr : 40_u64
output type    : UInt64
output domain  : Unknown
output         : 40


ast            : bit_length(NULL)
raw expr       : bit_length(NULL)
checked expr   : bit_length<NULL>(NULL)
optimized expr : NULL
output type    : NULL
output domain  : {NULL}
output         : NULL


ast            : bit_length(a)
raw expr       : bit_length(ColumnRef(0)::String)
checked expr   : bit_length<String>(ColumnRef(0))
evaluation:
+--------+-----------------------------------+---------+
|        | a                                 | Output  |
+--------+-----------------------------------+---------+
| Type   | String                            | UInt64  |
| Domain | {"latin"..="кириллица and latin"} | Unknown |
| Row 0  | "latin"                           | 40      |
| Row 1  | "кириллица"                       | 144     |
| Row 2  | "кириллица and latin"             | 224     |
+--------+-----------------------------------+---------+
evaluation (internal):
+--------+------------------------------------------------------------------------------------------------------------------------------------------------------------------------------------------------------------------------------------------------------------------------------------------------------------+
| Column | Data                                                                                                                                                                                                                                                                                                       |
+--------+------------------------------------------------------------------------------------------------------------------------------------------------------------------------------------------------------------------------------------------------------------------------------------------------------------+
| a      | StringColumn { data: [108, 97, 116, 105, 110, 208, 186, 208, 184, 209, 128, 208, 184, 208, 187, 208, 187, 208, 184, 209, 134, 208, 176, 208, 186, 208, 184, 209, 128, 208, 184, 208, 187, 208, 187, 208, 184, 209, 134, 208, 176, 32, 97, 110, 100, 32, 108, 97, 116, 105, 110], offsets: [0, 5, 23, 51] } |
| Output | UInt64([40, 144, 224])                                                                                                                                                                                                                                                                                     |
+--------+------------------------------------------------------------------------------------------------------------------------------------------------------------------------------------------------------------------------------------------------------------------------------------------------------------+


ast            : octet_length('latin')
raw expr       : octet_length("latin")
checked expr   : octet_length<String>("latin")
optimized expr : 5_u64
output type    : UInt64
output domain  : Unknown
output         : 5


ast            : octet_length(NULL)
raw expr       : octet_length(NULL)
checked expr   : octet_length<NULL>(NULL)
optimized expr : NULL
output type    : NULL
output domain  : {NULL}
output         : NULL


ast            : length(a)
raw expr       : length(ColumnRef(0)::String)
checked expr   : octet_length<String>(ColumnRef(0))
evaluation:
+--------+-----------------------------------+---------+
|        | a                                 | Output  |
+--------+-----------------------------------+---------+
| Type   | String                            | UInt64  |
| Domain | {"latin"..="кириллица and latin"} | Unknown |
| Row 0  | "latin"                           | 5       |
| Row 1  | "кириллица"                       | 18      |
| Row 2  | "кириллица and latin"             | 28      |
+--------+-----------------------------------+---------+
evaluation (internal):
+--------+------------------------------------------------------------------------------------------------------------------------------------------------------------------------------------------------------------------------------------------------------------------------------------------------------------+
| Column | Data                                                                                                                                                                                                                                                                                                       |
+--------+------------------------------------------------------------------------------------------------------------------------------------------------------------------------------------------------------------------------------------------------------------------------------------------------------------+
| a      | StringColumn { data: [108, 97, 116, 105, 110, 208, 186, 208, 184, 209, 128, 208, 184, 208, 187, 208, 187, 208, 184, 209, 134, 208, 176, 208, 186, 208, 184, 209, 128, 208, 184, 208, 187, 208, 187, 208, 184, 209, 134, 208, 176, 32, 97, 110, 100, 32, 108, 97, 116, 105, 110], offsets: [0, 5, 23, 51] } |
| Output | UInt64([5, 18, 28])                                                                                                                                                                                                                                                                                        |
+--------+------------------------------------------------------------------------------------------------------------------------------------------------------------------------------------------------------------------------------------------------------------------------------------------------------------+


ast            : char_length('latin')
raw expr       : char_length("latin")
checked expr   : char_length<String>("latin")
optimized expr : 5_u64
output type    : UInt64
output domain  : Unknown
output         : 5


ast            : char_length(NULL)
raw expr       : char_length(NULL)
checked expr   : char_length<NULL>(NULL)
optimized expr : NULL
output type    : NULL
output domain  : {NULL}
output         : NULL


ast            : character_length(a)
raw expr       : character_length(ColumnRef(0)::String)
checked expr   : char_length<String>(ColumnRef(0))
evaluation:
+--------+-----------------------------------+---------+
|        | a                                 | Output  |
+--------+-----------------------------------+---------+
| Type   | String                            | UInt64  |
| Domain | {"latin"..="кириллица and latin"} | Unknown |
| Row 0  | "latin"                           | 5       |
| Row 1  | "кириллица"                       | 9       |
| Row 2  | "кириллица and latin"             | 19      |
+--------+-----------------------------------+---------+
evaluation (internal):
+--------+------------------------------------------------------------------------------------------------------------------------------------------------------------------------------------------------------------------------------------------------------------------------------------------------------------+
| Column | Data                                                                                                                                                                                                                                                                                                       |
+--------+------------------------------------------------------------------------------------------------------------------------------------------------------------------------------------------------------------------------------------------------------------------------------------------------------------+
| a      | StringColumn { data: [108, 97, 116, 105, 110, 208, 186, 208, 184, 209, 128, 208, 184, 208, 187, 208, 187, 208, 184, 209, 134, 208, 176, 208, 186, 208, 184, 209, 128, 208, 184, 208, 187, 208, 187, 208, 184, 209, 134, 208, 176, 32, 97, 110, 100, 32, 108, 97, 116, 105, 110], offsets: [0, 5, 23, 51] } |
| Output | UInt64([5, 9, 19])                                                                                                                                                                                                                                                                                         |
+--------+------------------------------------------------------------------------------------------------------------------------------------------------------------------------------------------------------------------------------------------------------------------------------------------------------------+


ast            : to_base64('Abc')
raw expr       : to_base64("Abc")
checked expr   : to_base64<String>("Abc")
optimized expr : "QWJj"
output type    : String
output domain  : Unknown
output         : "QWJj"


ast            : to_base64('123')
raw expr       : to_base64("123")
checked expr   : to_base64<String>("123")
optimized expr : "MTIz"
output type    : String
output domain  : Unknown
output         : "MTIz"


ast            : to_base64(Null)
raw expr       : to_base64(NULL)
checked expr   : to_base64<NULL>(NULL)
optimized expr : NULL
output type    : NULL
output domain  : {NULL}
output         : NULL


ast            : to_base64(a)
raw expr       : to_base64(ColumnRef(0)::String)
checked expr   : to_base64<String>(ColumnRef(0))
evaluation:
+--------+-----------------+---------+
|        | a               | Output  |
+--------+-----------------+---------+
| Type   | String          | String  |
| Domain | {"123"..="Abc"} | Unknown |
| Row 0  | "Abc"           | "QWJj"  |
| Row 1  | "123"           | "MTIz"  |
+--------+-----------------+---------+
evaluation (internal):
+--------+-------------------------------------------------------------------------------+
| Column | Data                                                                          |
+--------+-------------------------------------------------------------------------------+
| a      | StringColumn { data: [65, 98, 99, 49, 50, 51], offsets: [0, 3, 6] }           |
| Output | StringColumn { data: [81, 87, 74, 106, 77, 84, 73, 122], offsets: [0, 4, 8] } |
+--------+-------------------------------------------------------------------------------+


ast            : from_base64('QWJj')
raw expr       : from_base64("QWJj")
checked expr   : from_base64<String>("QWJj")
optimized expr : "Abc"
output type    : String
output domain  : Unknown
output         : "Abc"


ast            : from_base64('MTIz')
raw expr       : from_base64("MTIz")
checked expr   : from_base64<String>("MTIz")
optimized expr : "123"
output type    : String
output domain  : Unknown
output         : "123"


ast            : from_base64(Null)
raw expr       : from_base64(NULL)
checked expr   : from_base64<NULL>(NULL)
optimized expr : NULL
output type    : NULL
output domain  : {NULL}
output         : NULL


ast            : from_base64(a)
raw expr       : from_base64(ColumnRef(0)::String)
checked expr   : from_base64<String>(ColumnRef(0))
evaluation:
+--------+-------------------+---------+
|        | a                 | Output  |
+--------+-------------------+---------+
| Type   | String            | String  |
| Domain | {"MTIz"..="QWJj"} | Unknown |
| Row 0  | "QWJj"            | "Abc"   |
| Row 1  | "MTIz"            | "123"   |
+--------+-------------------+---------+
evaluation (internal):
+--------+-------------------------------------------------------------------------------+
| Column | Data                                                                          |
+--------+-------------------------------------------------------------------------------+
| a      | StringColumn { data: [81, 87, 74, 106, 77, 84, 73, 122], offsets: [0, 4, 8] } |
| Output | StringColumn { data: [65, 98, 99, 49, 50, 51], offsets: [0, 3, 6] }           |
+--------+-------------------------------------------------------------------------------+


ast            : quote('a\0b')
raw expr       : quote("a\0b")
checked expr   : quote<String>("a\0b")
optimized expr : "a\\0b"
output type    : String
output domain  : Unknown
output         : "a\\0b"


ast            : quote('a\'b')
raw expr       : quote("a'b")
checked expr   : quote<String>("a'b")
optimized expr : "a\\'b"
output type    : String
output domain  : Unknown
output         : "a\\'b"


ast            : quote('a\"b')
raw expr       : quote("a\"b")
checked expr   : quote<String>("a\"b")
optimized expr : "a\\\"b"
output type    : String
output domain  : Unknown
output         : "a\\\"b"


ast            : quote('a\bb')
raw expr       : quote("a\u{8}b")
checked expr   : quote<String>("a\u{8}b")
optimized expr : "a\\bb"
output type    : String
output domain  : Unknown
output         : "a\\bb"


ast            : quote('a\nb')
raw expr       : quote("a\nb")
checked expr   : quote<String>("a\nb")
optimized expr : "a\\nb"
output type    : String
output domain  : Unknown
output         : "a\\nb"


ast            : quote('a\rb')
raw expr       : quote("a\rb")
checked expr   : quote<String>("a\rb")
optimized expr : "a\\rb"
output type    : String
output domain  : Unknown
output         : "a\\rb"


ast            : quote('a\tb')
raw expr       : quote("a\tb")
checked expr   : quote<String>("a\tb")
optimized expr : "a\\tb"
output type    : String
output domain  : Unknown
output         : "a\\tb"


ast            : quote('a\\b')
raw expr       : quote("a\\b")
checked expr   : quote<String>("a\\b")
optimized expr : "a\\\\b"
output type    : String
output domain  : Unknown
output         : "a\\\\b"


ast            : quote('你好')
raw expr       : quote("你好")
checked expr   : quote<String>("你好")
optimized expr : "你好"
output type    : String
output domain  : Unknown
output         : "你好"


ast            : quote('ß😀山')
raw expr       : quote("ß😀山")
checked expr   : quote<String>("ß😀山")
optimized expr : "ß😀山"
output type    : String
output domain  : Unknown
output         : "ß😀山"


ast            : quote('Dobrý den')
raw expr       : quote("Dobrý den")
checked expr   : quote<String>("Dobrý den")
optimized expr : "Dobrý den"
output type    : String
output domain  : Unknown
output         : "Dobrý den"


ast            : quote(Null)
raw expr       : quote(NULL)
checked expr   : quote<NULL>(NULL)
optimized expr : NULL
output type    : NULL
output domain  : {NULL}
output         : NULL


ast            : quote(a)
raw expr       : quote(ColumnRef(0)::String)
checked expr   : quote<String>(ColumnRef(0))
evaluation:
+--------+---------------------+-------------+
|        | a                   | Output      |
+--------+---------------------+-------------+
| Type   | String              | String      |
| Domain | {"a\\'b"..="a\\nb"} | Unknown     |
| Row 0  | "a\\0b"             | "a\\\\0b"   |
| Row 1  | "a\\'b"             | "a\\\\\\'b" |
| Row 2  | "a\\nb"             | "a\\\\nb"   |
+--------+---------------------+-------------+
evaluation (internal):
+--------+-------------------------------------------------------------------------------------------------------------------+
| Column | Data                                                                                                              |
+--------+-------------------------------------------------------------------------------------------------------------------+
| a      | StringColumn { data: [97, 92, 48, 98, 97, 92, 39, 98, 97, 92, 110, 98], offsets: [0, 4, 8, 12] }                  |
| Output | StringColumn { data: [97, 92, 92, 48, 98, 97, 92, 92, 92, 39, 98, 97, 92, 92, 110, 98], offsets: [0, 5, 11, 16] } |
+--------+-------------------------------------------------------------------------------------------------------------------+


ast            : reverse('abc')
raw expr       : reverse("abc")
checked expr   : reverse<String>("abc")
optimized expr : "cba"
output type    : String
output domain  : Unknown
output         : "cba"


ast            : reverse('a')
raw expr       : reverse("a")
checked expr   : reverse<String>("a")
optimized expr : "a"
output type    : String
output domain  : Unknown
output         : "a"


ast            : reverse('')
raw expr       : reverse("")
checked expr   : reverse<String>("")
optimized expr : ""
output type    : String
output domain  : Unknown
output         : ""


ast            : reverse('你好')
raw expr       : reverse("你好")
checked expr   : reverse<String>("你好")
optimized expr : "��堽�"
output type    : String
output domain  : Unknown
output         : "��堽�"


ast            : reverse('ß😀山')
raw expr       : reverse("ß😀山")
checked expr   : reverse<String>("ß😀山")
optimized expr : "��倘���"
output type    : String
output domain  : Unknown
output         : "��倘���"


ast            : reverse('Dobrý den')
raw expr       : reverse("Dobrý den")
checked expr   : reverse<String>("Dobrý den")
optimized expr : "ned ��rboD"
output type    : String
output domain  : Unknown
output         : "ned ��rboD"


ast            : reverse(Null)
raw expr       : reverse(NULL)
checked expr   : reverse<NULL>(NULL)
optimized expr : NULL
output type    : NULL
output domain  : {NULL}
output         : NULL


ast            : reverse(a)
raw expr       : reverse(ColumnRef(0)::String)
checked expr   : reverse<String>(ColumnRef(0))
evaluation:
+--------+--------------+---------+
|        | a            | Output  |
+--------+--------------+---------+
| Type   | String       | String  |
| Domain | {""..="abc"} | Unknown |
| Row 0  | "abc"        | "cba"   |
| Row 1  | "a"          | "a"     |
| Row 2  | ""           | ""      |
+--------+--------------+---------+
evaluation (internal):
+--------+----------------------------------------------------------------+
| Column | Data                                                           |
+--------+----------------------------------------------------------------+
| a      | StringColumn { data: [97, 98, 99, 97], offsets: [0, 3, 4, 4] } |
| Output | StringColumn { data: [99, 98, 97, 97], offsets: [0, 3, 4, 4] } |
+--------+----------------------------------------------------------------+


ast            : ascii('1')
raw expr       : ascii("1")
checked expr   : ascii<String>("1")
optimized expr : 49_u8
output type    : UInt8
output domain  : {49..=49}
output         : 49


ast            : ascii('123')
raw expr       : ascii("123")
checked expr   : ascii<String>("123")
optimized expr : 49_u8
output type    : UInt8
output domain  : {49..=49}
output         : 49


ast            : ascii('-1')
raw expr       : ascii("-1")
checked expr   : ascii<String>("-1")
optimized expr : 45_u8
output type    : UInt8
output domain  : {45..=45}
output         : 45


ast            : ascii('')
raw expr       : ascii("")
checked expr   : ascii<String>("")
optimized expr : 0_u8
output type    : UInt8
output domain  : {0..=0}
output         : 0


ast            : ascii('你好')
raw expr       : ascii("你好")
checked expr   : ascii<String>("你好")
optimized expr : 228_u8
output type    : UInt8
output domain  : {228..=228}
output         : 228


ast            : ascii('😀123')
raw expr       : ascii("😀123")
checked expr   : ascii<String>("😀123")
optimized expr : 240_u8
output type    : UInt8
output domain  : {240..=240}
output         : 240


ast            : ascii(Null)
raw expr       : ascii(NULL)
checked expr   : ascii<NULL>(NULL)
optimized expr : NULL
output type    : NULL
output domain  : {NULL}
output         : NULL


ast            : ascii(a)
raw expr       : ascii(ColumnRef(0)::String)
checked expr   : ascii<String>(ColumnRef(0))
evaluation:
+--------+-----------------+------------+
|        | a               | Output     |
+--------+-----------------+------------+
| Type   | String          | UInt8      |
| Domain | {"-1"..="你好"} | {45..=228} |
| Row 0  | "1"             | 49         |
| Row 1  | "123"           | 49         |
| Row 2  | "-1"            | 45         |
| Row 3  | "你好"          | 228        |
+--------+-----------------+------------+
evaluation (internal):
+--------+----------------------------------------------------------------------------------------------------------+
| Column | Data                                                                                                     |
+--------+----------------------------------------------------------------------------------------------------------+
| a      | StringColumn { data: [49, 49, 50, 51, 45, 49, 228, 189, 160, 229, 165, 189], offsets: [0, 1, 4, 6, 12] } |
| Output | UInt8([49, 49, 45, 228])                                                                                 |
+--------+----------------------------------------------------------------------------------------------------------+


ast            : ascii(b)
raw expr       : ascii(ColumnRef(0)::String)
checked expr   : ascii<String>(ColumnRef(0))
optimized expr : 0_u8
evaluation:
+--------+-----------+---------+
|        | b         | Output  |
+--------+-----------+---------+
| Type   | String    | UInt8   |
| Domain | {""..=""} | {0..=0} |
| Row 0  | ""        | 0       |
+--------+-----------+---------+
evaluation (internal):
+--------+--------------------------------------------+
| Column | Data                                       |
+--------+--------------------------------------------+
| b      | StringColumn { data: [], offsets: [0, 0] } |
| Output | UInt8([0])                                 |
+--------+--------------------------------------------+


ast            : ltrim('   abc   ')
raw expr       : ltrim("   abc   ")
checked expr   : ltrim<String>("   abc   ")
optimized expr : "abc   "
output type    : String
output domain  : Unknown
output         : "abc   "


ast            : ltrim('  ')
raw expr       : ltrim("  ")
checked expr   : ltrim<String>("  ")
optimized expr : ""
output type    : String
output domain  : Unknown
output         : ""


ast            : ltrim(NULL)
raw expr       : ltrim(NULL)
checked expr   : ltrim<NULL>(NULL)
optimized expr : NULL
output type    : NULL
output domain  : {NULL}
output         : NULL


ast            : ltrim(a)
raw expr       : ltrim(ColumnRef(0)::String)
checked expr   : ltrim<String>(ColumnRef(0))
evaluation:
+--------+-----------------------+----------+
|        | a                     | Output   |
+--------+-----------------------+----------+
| Type   | String                | String   |
| Domain | {"   abc"..="abc   "} | Unknown  |
| Row 0  | "abc"                 | "abc"    |
| Row 1  | "   abc"              | "abc"    |
| Row 2  | "   abc   "           | "abc   " |
| Row 3  | "abc   "              | "abc   " |
+--------+-----------------------+----------+
evaluation (internal):
+--------+-----------------------------------------------------------------------------------------------------------------------------------------------------+
| Column | Data                                                                                                                                                |
+--------+-----------------------------------------------------------------------------------------------------------------------------------------------------+
| a      | StringColumn { data: [97, 98, 99, 32, 32, 32, 97, 98, 99, 32, 32, 32, 97, 98, 99, 32, 32, 32, 97, 98, 99, 32, 32, 32], offsets: [0, 3, 9, 18, 24] } |
| Output | StringColumn { data: [97, 98, 99, 97, 98, 99, 97, 98, 99, 32, 32, 32, 97, 98, 99, 32, 32, 32], offsets: [0, 3, 6, 12, 18] }                         |
+--------+-----------------------------------------------------------------------------------------------------------------------------------------------------+


ast            : rtrim('   abc   ')
raw expr       : rtrim("   abc   ")
checked expr   : rtrim<String>("   abc   ")
optimized expr : "   abc"
output type    : String
output domain  : Unknown
output         : "   abc"


ast            : rtrim('  ')
raw expr       : rtrim("  ")
checked expr   : rtrim<String>("  ")
optimized expr : ""
output type    : String
output domain  : Unknown
output         : ""


ast            : rtrim(NULL)
raw expr       : rtrim(NULL)
checked expr   : rtrim<NULL>(NULL)
optimized expr : NULL
output type    : NULL
output domain  : {NULL}
output         : NULL


ast            : rtrim(a)
raw expr       : rtrim(ColumnRef(0)::String)
checked expr   : rtrim<String>(ColumnRef(0))
evaluation:
+--------+-----------------------+----------+
|        | a                     | Output   |
+--------+-----------------------+----------+
| Type   | String                | String   |
| Domain | {"   abc"..="abc   "} | Unknown  |
| Row 0  | "abc"                 | "abc"    |
| Row 1  | "   abc"              | "   abc" |
| Row 2  | "   abc   "           | "   abc" |
| Row 3  | "abc   "              | "abc"    |
+--------+-----------------------+----------+
evaluation (internal):
+--------+-----------------------------------------------------------------------------------------------------------------------------------------------------+
| Column | Data                                                                                                                                                |
+--------+-----------------------------------------------------------------------------------------------------------------------------------------------------+
| a      | StringColumn { data: [97, 98, 99, 32, 32, 32, 97, 98, 99, 32, 32, 32, 97, 98, 99, 32, 32, 32, 97, 98, 99, 32, 32, 32], offsets: [0, 3, 9, 18, 24] } |
| Output | StringColumn { data: [97, 98, 99, 32, 32, 32, 97, 98, 99, 32, 32, 32, 97, 98, 99, 97, 98, 99], offsets: [0, 3, 9, 15, 18] }                         |
+--------+-----------------------------------------------------------------------------------------------------------------------------------------------------+


ast            : trim_leading('aaabbaaa', 'a')
raw expr       : trim_leading("aaabbaaa", "a")
checked expr   : trim_leading<String, String>("aaabbaaa", "a")
optimized expr : "bbaaa"
output type    : String
output domain  : Unknown
output         : "bbaaa"


ast            : trim_leading('aaabbaaa', 'aa')
raw expr       : trim_leading("aaabbaaa", "aa")
checked expr   : trim_leading<String, String>("aaabbaaa", "aa")
optimized expr : "abbaaa"
output type    : String
output domain  : Unknown
output         : "abbaaa"


ast            : trim_leading('aaaaaaaa', 'a')
raw expr       : trim_leading("aaaaaaaa", "a")
checked expr   : trim_leading<String, String>("aaaaaaaa", "a")
optimized expr : ""
output type    : String
output domain  : Unknown
output         : ""


ast            : trim_leading('aaabbaaa', 'b')
raw expr       : trim_leading("aaabbaaa", "b")
checked expr   : trim_leading<String, String>("aaabbaaa", "b")
optimized expr : "aaabbaaa"
output type    : String
output domain  : Unknown
output         : "aaabbaaa"


ast            : trim_leading(NULL, 'a')
raw expr       : trim_leading(NULL, "a")
checked expr   : trim_leading<NULL, String NULL>(NULL, CAST("a" AS String NULL))
optimized expr : NULL
output type    : NULL
output domain  : {NULL}
output         : NULL


ast            : trim_leading('aaaaaaaa', NULL)
raw expr       : trim_leading("aaaaaaaa", NULL)
checked expr   : trim_leading<String NULL, NULL>(CAST("aaaaaaaa" AS String NULL), NULL)
optimized expr : NULL
output type    : NULL
output domain  : {NULL}
output         : NULL


ast            : trim_leading(a, 'a')
raw expr       : trim_leading(ColumnRef(0)::String, "a")
checked expr   : trim_leading<String, String>(ColumnRef(0), "a")
evaluation:
+--------+-----------------------+-------------+----------+
|        | a                     | b           | Output   |
+--------+-----------------------+-------------+----------+
| Type   | String                | String      | String   |
| Domain | {"aabbaa"..="ccddcc"} | {"a"..="c"} | Unknown  |
| Row 0  | "aabbaa"              | "a"         | "bbaa"   |
| Row 1  | "bbccbb"              | "b"         | "bbccbb" |
| Row 2  | "ccddcc"              | "c"         | "ccddcc" |
+--------+-----------------------+-------------+----------+
evaluation (internal):
+--------+----------------------------------------------------------------------------------------------------------------------------+
| Column | Data                                                                                                                       |
+--------+----------------------------------------------------------------------------------------------------------------------------+
| a      | StringColumn { data: [97, 97, 98, 98, 97, 97, 98, 98, 99, 99, 98, 98, 99, 99, 100, 100, 99, 99], offsets: [0, 6, 12, 18] } |
| b      | StringColumn { data: [97, 98, 99], offsets: [0, 1, 2, 3] }                                                                 |
| Output | StringColumn { data: [98, 98, 97, 97, 98, 98, 99, 99, 98, 98, 99, 99, 100, 100, 99, 99], offsets: [0, 4, 10, 16] }         |
+--------+----------------------------------------------------------------------------------------------------------------------------+


ast            : trim_leading(a, b)
raw expr       : trim_leading(ColumnRef(0)::String, ColumnRef(1)::String)
checked expr   : trim_leading<String, String>(ColumnRef(0), ColumnRef(1))
evaluation:
+--------+-----------------------+-------------+---------+
|        | a                     | b           | Output  |
+--------+-----------------------+-------------+---------+
| Type   | String                | String      | String  |
| Domain | {"aabbaa"..="ccddcc"} | {"a"..="c"} | Unknown |
| Row 0  | "aabbaa"              | "a"         | "bbaa"  |
| Row 1  | "bbccbb"              | "b"         | "ccbb"  |
| Row 2  | "ccddcc"              | "c"         | "ddcc"  |
+--------+-----------------------+-------------+---------+
evaluation (internal):
+--------+----------------------------------------------------------------------------------------------------------------------------+
| Column | Data                                                                                                                       |
+--------+----------------------------------------------------------------------------------------------------------------------------+
| a      | StringColumn { data: [97, 97, 98, 98, 97, 97, 98, 98, 99, 99, 98, 98, 99, 99, 100, 100, 99, 99], offsets: [0, 6, 12, 18] } |
| b      | StringColumn { data: [97, 98, 99], offsets: [0, 1, 2, 3] }                                                                 |
| Output | StringColumn { data: [98, 98, 97, 97, 99, 99, 98, 98, 100, 100, 99, 99], offsets: [0, 4, 8, 12] }                          |
+--------+----------------------------------------------------------------------------------------------------------------------------+


ast            : trim_leading('aba', b)
raw expr       : trim_leading("aba", ColumnRef(1)::String)
checked expr   : trim_leading<String, String>("aba", ColumnRef(1))
evaluation:
+--------+-----------------------+-------------+---------+
|        | a                     | b           | Output  |
+--------+-----------------------+-------------+---------+
| Type   | String                | String      | String  |
| Domain | {"aabbaa"..="ccddcc"} | {"a"..="c"} | Unknown |
| Row 0  | "aabbaa"              | "a"         | "ba"    |
| Row 1  | "bbccbb"              | "b"         | "aba"   |
| Row 2  | "ccddcc"              | "c"         | "aba"   |
+--------+-----------------------+-------------+---------+
evaluation (internal):
+--------+----------------------------------------------------------------------------------------------------------------------------+
| Column | Data                                                                                                                       |
+--------+----------------------------------------------------------------------------------------------------------------------------+
| a      | StringColumn { data: [97, 97, 98, 98, 97, 97, 98, 98, 99, 99, 98, 98, 99, 99, 100, 100, 99, 99], offsets: [0, 6, 12, 18] } |
| b      | StringColumn { data: [97, 98, 99], offsets: [0, 1, 2, 3] }                                                                 |
| Output | StringColumn { data: [98, 97, 97, 98, 97, 97, 98, 97], offsets: [0, 2, 5, 8] }                                             |
+--------+----------------------------------------------------------------------------------------------------------------------------+


ast            : trim_trailing('aaabbaaa', 'a')
raw expr       : trim_trailing("aaabbaaa", "a")
checked expr   : trim_trailing<String, String>("aaabbaaa", "a")
optimized expr : "aaabb"
output type    : String
output domain  : Unknown
output         : "aaabb"


ast            : trim_trailing('aaabbaaa', 'aa')
raw expr       : trim_trailing("aaabbaaa", "aa")
checked expr   : trim_trailing<String, String>("aaabbaaa", "aa")
optimized expr : "aaabba"
output type    : String
output domain  : Unknown
output         : "aaabba"


ast            : trim_trailing('aaaaaaaa', 'a')
raw expr       : trim_trailing("aaaaaaaa", "a")
checked expr   : trim_trailing<String, String>("aaaaaaaa", "a")
optimized expr : ""
output type    : String
output domain  : Unknown
output         : ""


ast            : trim_trailing('aaabbaaa', 'b')
raw expr       : trim_trailing("aaabbaaa", "b")
checked expr   : trim_trailing<String, String>("aaabbaaa", "b")
optimized expr : "aaabbaaa"
output type    : String
output domain  : Unknown
output         : "aaabbaaa"


ast            : trim_trailing(NULL, 'a')
raw expr       : trim_trailing(NULL, "a")
checked expr   : trim_trailing<NULL, String NULL>(NULL, CAST("a" AS String NULL))
optimized expr : NULL
output type    : NULL
output domain  : {NULL}
output         : NULL


ast            : trim_trailing('aaaaaaaa', NULL)
raw expr       : trim_trailing("aaaaaaaa", NULL)
checked expr   : trim_trailing<String NULL, NULL>(CAST("aaaaaaaa" AS String NULL), NULL)
optimized expr : NULL
output type    : NULL
output domain  : {NULL}
output         : NULL


ast            : trim_trailing(a, 'b')
raw expr       : trim_trailing(ColumnRef(0)::String, "b")
checked expr   : trim_trailing<String, String>(ColumnRef(0), "b")
evaluation:
+--------+-----------------------+-------------+----------+
|        | a                     | b           | Output   |
+--------+-----------------------+-------------+----------+
| Type   | String                | String      | String   |
| Domain | {"aabbaa"..="ccddcc"} | {"a"..="c"} | Unknown  |
| Row 0  | "aabbaa"              | "a"         | "aabbaa" |
| Row 1  | "bbccbb"              | "b"         | "bbcc"   |
| Row 2  | "ccddcc"              | "c"         | "ccddcc" |
+--------+-----------------------+-------------+----------+
evaluation (internal):
+--------+----------------------------------------------------------------------------------------------------------------------------+
| Column | Data                                                                                                                       |
+--------+----------------------------------------------------------------------------------------------------------------------------+
| a      | StringColumn { data: [97, 97, 98, 98, 97, 97, 98, 98, 99, 99, 98, 98, 99, 99, 100, 100, 99, 99], offsets: [0, 6, 12, 18] } |
| b      | StringColumn { data: [97, 98, 99], offsets: [0, 1, 2, 3] }                                                                 |
| Output | StringColumn { data: [97, 97, 98, 98, 97, 97, 98, 98, 99, 99, 99, 99, 100, 100, 99, 99], offsets: [0, 6, 10, 16] }         |
+--------+----------------------------------------------------------------------------------------------------------------------------+


ast            : trim_trailing(a, b)
raw expr       : trim_trailing(ColumnRef(0)::String, ColumnRef(1)::String)
checked expr   : trim_trailing<String, String>(ColumnRef(0), ColumnRef(1))
evaluation:
+--------+-----------------------+-------------+---------+
|        | a                     | b           | Output  |
+--------+-----------------------+-------------+---------+
| Type   | String                | String      | String  |
| Domain | {"aabbaa"..="ccddcc"} | {"a"..="c"} | Unknown |
| Row 0  | "aabbaa"              | "a"         | "aabb"  |
| Row 1  | "bbccbb"              | "b"         | "bbcc"  |
| Row 2  | "ccddcc"              | "c"         | "ccdd"  |
+--------+-----------------------+-------------+---------+
evaluation (internal):
+--------+----------------------------------------------------------------------------------------------------------------------------+
| Column | Data                                                                                                                       |
+--------+----------------------------------------------------------------------------------------------------------------------------+
| a      | StringColumn { data: [97, 97, 98, 98, 97, 97, 98, 98, 99, 99, 98, 98, 99, 99, 100, 100, 99, 99], offsets: [0, 6, 12, 18] } |
| b      | StringColumn { data: [97, 98, 99], offsets: [0, 1, 2, 3] }                                                                 |
| Output | StringColumn { data: [97, 97, 98, 98, 98, 98, 99, 99, 99, 99, 100, 100], offsets: [0, 4, 8, 12] }                          |
+--------+----------------------------------------------------------------------------------------------------------------------------+


ast            : trim_trailing('aba', b)
raw expr       : trim_trailing("aba", ColumnRef(1)::String)
checked expr   : trim_trailing<String, String>("aba", ColumnRef(1))
evaluation:
+--------+-----------------------+-------------+---------+
|        | a                     | b           | Output  |
+--------+-----------------------+-------------+---------+
| Type   | String                | String      | String  |
| Domain | {"aabbaa"..="ccddcc"} | {"a"..="c"} | Unknown |
| Row 0  | "aabbaa"              | "a"         | "ab"    |
| Row 1  | "bbccbb"              | "b"         | "aba"   |
| Row 2  | "ccddcc"              | "c"         | "aba"   |
+--------+-----------------------+-------------+---------+
evaluation (internal):
+--------+----------------------------------------------------------------------------------------------------------------------------+
| Column | Data                                                                                                                       |
+--------+----------------------------------------------------------------------------------------------------------------------------+
| a      | StringColumn { data: [97, 97, 98, 98, 97, 97, 98, 98, 99, 99, 98, 98, 99, 99, 100, 100, 99, 99], offsets: [0, 6, 12, 18] } |
| b      | StringColumn { data: [97, 98, 99], offsets: [0, 1, 2, 3] }                                                                 |
| Output | StringColumn { data: [97, 98, 97, 98, 97, 97, 98, 97], offsets: [0, 2, 5, 8] }                                             |
+--------+----------------------------------------------------------------------------------------------------------------------------+


ast            : trim_both('aaabbaaa', 'a')
raw expr       : trim_both("aaabbaaa", "a")
checked expr   : trim_both<String, String>("aaabbaaa", "a")
optimized expr : "bb"
output type    : String
output domain  : Unknown
output         : "bb"


ast            : trim_both('aaabbaaa', 'aa')
raw expr       : trim_both("aaabbaaa", "aa")
checked expr   : trim_both<String, String>("aaabbaaa", "aa")
optimized expr : "abba"
output type    : String
output domain  : Unknown
output         : "abba"


ast            : trim_both('aaaaaaaa', 'a')
raw expr       : trim_both("aaaaaaaa", "a")
checked expr   : trim_both<String, String>("aaaaaaaa", "a")
optimized expr : ""
output type    : String
output domain  : Unknown
output         : ""


ast            : trim_both('aaabbaaa', 'b')
raw expr       : trim_both("aaabbaaa", "b")
checked expr   : trim_both<String, String>("aaabbaaa", "b")
optimized expr : "aaabbaaa"
output type    : String
output domain  : Unknown
output         : "aaabbaaa"


ast            : trim_both(NULL, 'a')
raw expr       : trim_both(NULL, "a")
checked expr   : trim_both<NULL, String NULL>(NULL, CAST("a" AS String NULL))
optimized expr : NULL
output type    : NULL
output domain  : {NULL}
output         : NULL


ast            : trim_both('aaaaaaaa', NULL)
raw expr       : trim_both("aaaaaaaa", NULL)
checked expr   : trim_both<String NULL, NULL>(CAST("aaaaaaaa" AS String NULL), NULL)
optimized expr : NULL
output type    : NULL
output domain  : {NULL}
output         : NULL


ast            : trim_both(a, 'a')
raw expr       : trim_both(ColumnRef(0)::String, "a")
checked expr   : trim_both<String, String>(ColumnRef(0), "a")
evaluation:
+--------+-----------------------+-------------+----------+
|        | a                     | b           | Output   |
+--------+-----------------------+-------------+----------+
| Type   | String                | String      | String   |
| Domain | {"aabbaa"..="ccddcc"} | {"a"..="c"} | Unknown  |
| Row 0  | "aabbaa"              | "a"         | "bb"     |
| Row 1  | "bbccbb"              | "b"         | "bbccbb" |
| Row 2  | "ccddcc"              | "c"         | "ccddcc" |
+--------+-----------------------+-------------+----------+
evaluation (internal):
+--------+----------------------------------------------------------------------------------------------------------------------------+
| Column | Data                                                                                                                       |
+--------+----------------------------------------------------------------------------------------------------------------------------+
| a      | StringColumn { data: [97, 97, 98, 98, 97, 97, 98, 98, 99, 99, 98, 98, 99, 99, 100, 100, 99, 99], offsets: [0, 6, 12, 18] } |
| b      | StringColumn { data: [97, 98, 99], offsets: [0, 1, 2, 3] }                                                                 |
| Output | StringColumn { data: [98, 98, 98, 98, 99, 99, 98, 98, 99, 99, 100, 100, 99, 99], offsets: [0, 2, 8, 14] }                  |
+--------+----------------------------------------------------------------------------------------------------------------------------+


ast            : trim_both(a, b)
raw expr       : trim_both(ColumnRef(0)::String, ColumnRef(1)::String)
checked expr   : trim_both<String, String>(ColumnRef(0), ColumnRef(1))
evaluation:
+--------+-----------------------+-------------+---------+
|        | a                     | b           | Output  |
+--------+-----------------------+-------------+---------+
| Type   | String                | String      | String  |
| Domain | {"aabbaa"..="ccddcc"} | {"a"..="c"} | Unknown |
| Row 0  | "aabbaa"              | "a"         | "bb"    |
| Row 1  | "bbccbb"              | "b"         | "cc"    |
| Row 2  | "ccddcc"              | "c"         | "dd"    |
+--------+-----------------------+-------------+---------+
evaluation (internal):
+--------+----------------------------------------------------------------------------------------------------------------------------+
| Column | Data                                                                                                                       |
+--------+----------------------------------------------------------------------------------------------------------------------------+
| a      | StringColumn { data: [97, 97, 98, 98, 97, 97, 98, 98, 99, 99, 98, 98, 99, 99, 100, 100, 99, 99], offsets: [0, 6, 12, 18] } |
| b      | StringColumn { data: [97, 98, 99], offsets: [0, 1, 2, 3] }                                                                 |
| Output | StringColumn { data: [98, 98, 99, 99, 100, 100], offsets: [0, 2, 4, 6] }                                                   |
+--------+----------------------------------------------------------------------------------------------------------------------------+


ast            : trim_both('aba', b)
raw expr       : trim_both("aba", ColumnRef(1)::String)
checked expr   : trim_both<String, String>("aba", ColumnRef(1))
evaluation:
+--------+-----------------------+-------------+---------+
|        | a                     | b           | Output  |
+--------+-----------------------+-------------+---------+
| Type   | String                | String      | String  |
| Domain | {"aabbaa"..="ccddcc"} | {"a"..="c"} | Unknown |
| Row 0  | "aabbaa"              | "a"         | "b"     |
| Row 1  | "bbccbb"              | "b"         | "aba"   |
| Row 2  | "ccddcc"              | "c"         | "aba"   |
+--------+-----------------------+-------------+---------+
evaluation (internal):
+--------+----------------------------------------------------------------------------------------------------------------------------+
| Column | Data                                                                                                                       |
+--------+----------------------------------------------------------------------------------------------------------------------------+
| a      | StringColumn { data: [97, 97, 98, 98, 97, 97, 98, 98, 99, 99, 98, 98, 99, 99, 100, 100, 99, 99], offsets: [0, 6, 12, 18] } |
| b      | StringColumn { data: [97, 98, 99], offsets: [0, 1, 2, 3] }                                                                 |
| Output | StringColumn { data: [98, 97, 98, 97, 97, 98, 97], offsets: [0, 1, 4, 7] }                                                 |
+--------+----------------------------------------------------------------------------------------------------------------------------+


ast            : trim('   abc   ')
raw expr       : trim("   abc   ")
checked expr   : trim<String>("   abc   ")
optimized expr : "abc"
output type    : String
output domain  : Unknown
output         : "abc"


ast            : trim('  ')
raw expr       : trim("  ")
checked expr   : trim<String>("  ")
optimized expr : ""
output type    : String
output domain  : Unknown
output         : ""


ast            : trim(NULL)
raw expr       : trim(NULL)
checked expr   : trim<NULL>(NULL)
optimized expr : NULL
output type    : NULL
output domain  : {NULL}
output         : NULL


ast            : trim(a)
raw expr       : trim(ColumnRef(0)::String)
checked expr   : trim<String>(ColumnRef(0))
evaluation:
+--------+-----------------------+---------+
|        | a                     | Output  |
+--------+-----------------------+---------+
| Type   | String                | String  |
| Domain | {"   abc"..="abc   "} | Unknown |
| Row 0  | "abc"                 | "abc"   |
| Row 1  | "   abc"              | "abc"   |
| Row 2  | "   abc   "           | "abc"   |
| Row 3  | "abc   "              | "abc"   |
+--------+-----------------------+---------+
evaluation (internal):
+--------+-----------------------------------------------------------------------------------------------------------------------------------------------------+
| Column | Data                                                                                                                                                |
+--------+-----------------------------------------------------------------------------------------------------------------------------------------------------+
| a      | StringColumn { data: [97, 98, 99, 32, 32, 32, 97, 98, 99, 32, 32, 32, 97, 98, 99, 32, 32, 32, 97, 98, 99, 32, 32, 32], offsets: [0, 3, 9, 18, 24] } |
| Output | StringColumn { data: [97, 98, 99, 97, 98, 99, 97, 98, 99, 97, 98, 99], offsets: [0, 3, 6, 9, 12] }                                                  |
+--------+-----------------------------------------------------------------------------------------------------------------------------------------------------+


ast            : trim(both 'a' from 'aaabbaaa')
raw expr       : trim_both("aaabbaaa", "a")
checked expr   : trim_both<String, String>("aaabbaaa", "a")
optimized expr : "bb"
output type    : String
output domain  : Unknown
output         : "bb"


ast            : trim(both 'aa' from 'aaabbaaa')
raw expr       : trim_both("aaabbaaa", "aa")
checked expr   : trim_both<String, String>("aaabbaaa", "aa")
optimized expr : "abba"
output type    : String
output domain  : Unknown
output         : "abba"


ast            : trim(both 'a' from 'aaaaaaaa')
raw expr       : trim_both("aaaaaaaa", "a")
checked expr   : trim_both<String, String>("aaaaaaaa", "a")
optimized expr : ""
output type    : String
output domain  : Unknown
output         : ""


ast            : trim(both 'b' from 'aaabbaaa')
raw expr       : trim_both("aaabbaaa", "b")
checked expr   : trim_both<String, String>("aaabbaaa", "b")
optimized expr : "aaabbaaa"
output type    : String
output domain  : Unknown
output         : "aaabbaaa"


ast            : trim(both 'a' from NULL)
raw expr       : trim_both(NULL, "a")
checked expr   : trim_both<NULL, String NULL>(NULL, CAST("a" AS String NULL))
optimized expr : NULL
output type    : NULL
output domain  : {NULL}
output         : NULL


ast            : trim(both NULL from 'aaaaaaaa')
raw expr       : trim_both("aaaaaaaa", NULL)
checked expr   : trim_both<String NULL, NULL>(CAST("aaaaaaaa" AS String NULL), NULL)
optimized expr : NULL
output type    : NULL
output domain  : {NULL}
output         : NULL


ast            : trim(both 'a' from a)
raw expr       : trim_both(ColumnRef(0)::String, "a")
checked expr   : trim_both<String, String>(ColumnRef(0), "a")
evaluation:
+--------+-----------------------+-------------+----------+
|        | a                     | b           | Output   |
+--------+-----------------------+-------------+----------+
| Type   | String                | String      | String   |
| Domain | {"aabbaa"..="ccddcc"} | {"a"..="c"} | Unknown  |
| Row 0  | "aabbaa"              | "a"         | "bb"     |
| Row 1  | "bbccbb"              | "b"         | "bbccbb" |
| Row 2  | "ccddcc"              | "c"         | "ccddcc" |
+--------+-----------------------+-------------+----------+
evaluation (internal):
+--------+----------------------------------------------------------------------------------------------------------------------------+
| Column | Data                                                                                                                       |
+--------+----------------------------------------------------------------------------------------------------------------------------+
| a      | StringColumn { data: [97, 97, 98, 98, 97, 97, 98, 98, 99, 99, 98, 98, 99, 99, 100, 100, 99, 99], offsets: [0, 6, 12, 18] } |
| b      | StringColumn { data: [97, 98, 99], offsets: [0, 1, 2, 3] }                                                                 |
| Output | StringColumn { data: [98, 98, 98, 98, 99, 99, 98, 98, 99, 99, 100, 100, 99, 99], offsets: [0, 2, 8, 14] }                  |
+--------+----------------------------------------------------------------------------------------------------------------------------+


ast            : trim(both b from a)
raw expr       : trim_both(ColumnRef(0)::String, ColumnRef(1)::String)
checked expr   : trim_both<String, String>(ColumnRef(0), ColumnRef(1))
evaluation:
+--------+-----------------------+-------------+---------+
|        | a                     | b           | Output  |
+--------+-----------------------+-------------+---------+
| Type   | String                | String      | String  |
| Domain | {"aabbaa"..="ccddcc"} | {"a"..="c"} | Unknown |
| Row 0  | "aabbaa"              | "a"         | "bb"    |
| Row 1  | "bbccbb"              | "b"         | "cc"    |
| Row 2  | "ccddcc"              | "c"         | "dd"    |
+--------+-----------------------+-------------+---------+
evaluation (internal):
+--------+----------------------------------------------------------------------------------------------------------------------------+
| Column | Data                                                                                                                       |
+--------+----------------------------------------------------------------------------------------------------------------------------+
| a      | StringColumn { data: [97, 97, 98, 98, 97, 97, 98, 98, 99, 99, 98, 98, 99, 99, 100, 100, 99, 99], offsets: [0, 6, 12, 18] } |
| b      | StringColumn { data: [97, 98, 99], offsets: [0, 1, 2, 3] }                                                                 |
| Output | StringColumn { data: [98, 98, 99, 99, 100, 100], offsets: [0, 2, 4, 6] }                                                   |
+--------+----------------------------------------------------------------------------------------------------------------------------+


ast            : trim(both a from a)
raw expr       : trim_both(ColumnRef(0)::String, ColumnRef(0)::String)
checked expr   : trim_both<String, String>(ColumnRef(0), ColumnRef(0))
evaluation:
+--------+-----------------------+-------------+---------+
|        | a                     | b           | Output  |
+--------+-----------------------+-------------+---------+
| Type   | String                | String      | String  |
| Domain | {"aabbaa"..="ccddcc"} | {"a"..="c"} | Unknown |
| Row 0  | "aabbaa"              | "a"         | ""      |
| Row 1  | "bbccbb"              | "b"         | ""      |
| Row 2  | "ccddcc"              | "c"         | ""      |
+--------+-----------------------+-------------+---------+
evaluation (internal):
+--------+----------------------------------------------------------------------------------------------------------------------------+
| Column | Data                                                                                                                       |
+--------+----------------------------------------------------------------------------------------------------------------------------+
| a      | StringColumn { data: [97, 97, 98, 98, 97, 97, 98, 98, 99, 99, 98, 98, 99, 99, 100, 100, 99, 99], offsets: [0, 6, 12, 18] } |
| b      | StringColumn { data: [97, 98, 99], offsets: [0, 1, 2, 3] }                                                                 |
| Output | StringColumn { data: [], offsets: [0, 0, 0, 0] }                                                                           |
+--------+----------------------------------------------------------------------------------------------------------------------------+


ast            : trim(both b from 'aba')
raw expr       : trim_both("aba", ColumnRef(1)::String)
checked expr   : trim_both<String, String>("aba", ColumnRef(1))
evaluation:
+--------+-----------------------+-------------+---------+
|        | a                     | b           | Output  |
+--------+-----------------------+-------------+---------+
| Type   | String                | String      | String  |
| Domain | {"aabbaa"..="ccddcc"} | {"a"..="c"} | Unknown |
| Row 0  | "aabbaa"              | "a"         | "b"     |
| Row 1  | "bbccbb"              | "b"         | "aba"   |
| Row 2  | "ccddcc"              | "c"         | "aba"   |
+--------+-----------------------+-------------+---------+
evaluation (internal):
+--------+----------------------------------------------------------------------------------------------------------------------------+
| Column | Data                                                                                                                       |
+--------+----------------------------------------------------------------------------------------------------------------------------+
| a      | StringColumn { data: [97, 97, 98, 98, 97, 97, 98, 98, 99, 99, 98, 98, 99, 99, 100, 100, 99, 99], offsets: [0, 6, 12, 18] } |
| b      | StringColumn { data: [97, 98, 99], offsets: [0, 1, 2, 3] }                                                                 |
| Output | StringColumn { data: [98, 97, 98, 97, 97, 98, 97], offsets: [0, 1, 4, 7] }                                                 |
+--------+----------------------------------------------------------------------------------------------------------------------------+


ast            : trim(leading 'a' from 'aaabbaaa')
raw expr       : trim_leading("aaabbaaa", "a")
checked expr   : trim_leading<String, String>("aaabbaaa", "a")
optimized expr : "bbaaa"
output type    : String
output domain  : Unknown
output         : "bbaaa"


ast            : trim(leading 'aa' from 'aaabbaaa')
raw expr       : trim_leading("aaabbaaa", "aa")
checked expr   : trim_leading<String, String>("aaabbaaa", "aa")
optimized expr : "abbaaa"
output type    : String
output domain  : Unknown
output         : "abbaaa"


ast            : trim(leading 'a' from 'aaaaaaaa')
raw expr       : trim_leading("aaaaaaaa", "a")
checked expr   : trim_leading<String, String>("aaaaaaaa", "a")
optimized expr : ""
output type    : String
output domain  : Unknown
output         : ""


ast            : trim(leading 'b' from 'aaabbaaa')
raw expr       : trim_leading("aaabbaaa", "b")
checked expr   : trim_leading<String, String>("aaabbaaa", "b")
optimized expr : "aaabbaaa"
output type    : String
output domain  : Unknown
output         : "aaabbaaa"


ast            : trim(leading 'a' from NULL)
raw expr       : trim_leading(NULL, "a")
checked expr   : trim_leading<NULL, String NULL>(NULL, CAST("a" AS String NULL))
optimized expr : NULL
output type    : NULL
output domain  : {NULL}
output         : NULL


ast            : trim(leading NULL from 'aaaaaaaa')
raw expr       : trim_leading("aaaaaaaa", NULL)
checked expr   : trim_leading<String NULL, NULL>(CAST("aaaaaaaa" AS String NULL), NULL)
optimized expr : NULL
output type    : NULL
output domain  : {NULL}
output         : NULL


ast            : trim(leading 'a' from a)
raw expr       : trim_leading(ColumnRef(0)::String, "a")
checked expr   : trim_leading<String, String>(ColumnRef(0), "a")
evaluation:
+--------+-----------------------+-------------+----------+
|        | a                     | b           | Output   |
+--------+-----------------------+-------------+----------+
| Type   | String                | String      | String   |
| Domain | {"aabbaa"..="ccddcc"} | {"a"..="c"} | Unknown  |
| Row 0  | "aabbaa"              | "a"         | "bbaa"   |
| Row 1  | "bbccbb"              | "b"         | "bbccbb" |
| Row 2  | "ccddcc"              | "c"         | "ccddcc" |
+--------+-----------------------+-------------+----------+
evaluation (internal):
+--------+----------------------------------------------------------------------------------------------------------------------------+
| Column | Data                                                                                                                       |
+--------+----------------------------------------------------------------------------------------------------------------------------+
| a      | StringColumn { data: [97, 97, 98, 98, 97, 97, 98, 98, 99, 99, 98, 98, 99, 99, 100, 100, 99, 99], offsets: [0, 6, 12, 18] } |
| b      | StringColumn { data: [97, 98, 99], offsets: [0, 1, 2, 3] }                                                                 |
| Output | StringColumn { data: [98, 98, 97, 97, 98, 98, 99, 99, 98, 98, 99, 99, 100, 100, 99, 99], offsets: [0, 4, 10, 16] }         |
+--------+----------------------------------------------------------------------------------------------------------------------------+


ast            : trim(leading b from a)
raw expr       : trim_leading(ColumnRef(0)::String, ColumnRef(1)::String)
checked expr   : trim_leading<String, String>(ColumnRef(0), ColumnRef(1))
evaluation:
+--------+-----------------------+-------------+---------+
|        | a                     | b           | Output  |
+--------+-----------------------+-------------+---------+
| Type   | String                | String      | String  |
| Domain | {"aabbaa"..="ccddcc"} | {"a"..="c"} | Unknown |
| Row 0  | "aabbaa"              | "a"         | "bbaa"  |
| Row 1  | "bbccbb"              | "b"         | "ccbb"  |
| Row 2  | "ccddcc"              | "c"         | "ddcc"  |
+--------+-----------------------+-------------+---------+
evaluation (internal):
+--------+----------------------------------------------------------------------------------------------------------------------------+
| Column | Data                                                                                                                       |
+--------+----------------------------------------------------------------------------------------------------------------------------+
| a      | StringColumn { data: [97, 97, 98, 98, 97, 97, 98, 98, 99, 99, 98, 98, 99, 99, 100, 100, 99, 99], offsets: [0, 6, 12, 18] } |
| b      | StringColumn { data: [97, 98, 99], offsets: [0, 1, 2, 3] }                                                                 |
| Output | StringColumn { data: [98, 98, 97, 97, 99, 99, 98, 98, 100, 100, 99, 99], offsets: [0, 4, 8, 12] }                          |
+--------+----------------------------------------------------------------------------------------------------------------------------+


ast            : trim(leading a from a)
raw expr       : trim_leading(ColumnRef(0)::String, ColumnRef(0)::String)
checked expr   : trim_leading<String, String>(ColumnRef(0), ColumnRef(0))
evaluation:
+--------+-----------------------+-------------+---------+
|        | a                     | b           | Output  |
+--------+-----------------------+-------------+---------+
| Type   | String                | String      | String  |
| Domain | {"aabbaa"..="ccddcc"} | {"a"..="c"} | Unknown |
| Row 0  | "aabbaa"              | "a"         | ""      |
| Row 1  | "bbccbb"              | "b"         | ""      |
| Row 2  | "ccddcc"              | "c"         | ""      |
+--------+-----------------------+-------------+---------+
evaluation (internal):
+--------+----------------------------------------------------------------------------------------------------------------------------+
| Column | Data                                                                                                                       |
+--------+----------------------------------------------------------------------------------------------------------------------------+
| a      | StringColumn { data: [97, 97, 98, 98, 97, 97, 98, 98, 99, 99, 98, 98, 99, 99, 100, 100, 99, 99], offsets: [0, 6, 12, 18] } |
| b      | StringColumn { data: [97, 98, 99], offsets: [0, 1, 2, 3] }                                                                 |
| Output | StringColumn { data: [], offsets: [0, 0, 0, 0] }                                                                           |
+--------+----------------------------------------------------------------------------------------------------------------------------+


ast            : trim(leading b from 'aba')
raw expr       : trim_leading("aba", ColumnRef(1)::String)
checked expr   : trim_leading<String, String>("aba", ColumnRef(1))
evaluation:
+--------+-----------------------+-------------+---------+
|        | a                     | b           | Output  |
+--------+-----------------------+-------------+---------+
| Type   | String                | String      | String  |
| Domain | {"aabbaa"..="ccddcc"} | {"a"..="c"} | Unknown |
| Row 0  | "aabbaa"              | "a"         | "ba"    |
| Row 1  | "bbccbb"              | "b"         | "aba"   |
| Row 2  | "ccddcc"              | "c"         | "aba"   |
+--------+-----------------------+-------------+---------+
evaluation (internal):
+--------+----------------------------------------------------------------------------------------------------------------------------+
| Column | Data                                                                                                                       |
+--------+----------------------------------------------------------------------------------------------------------------------------+
| a      | StringColumn { data: [97, 97, 98, 98, 97, 97, 98, 98, 99, 99, 98, 98, 99, 99, 100, 100, 99, 99], offsets: [0, 6, 12, 18] } |
| b      | StringColumn { data: [97, 98, 99], offsets: [0, 1, 2, 3] }                                                                 |
| Output | StringColumn { data: [98, 97, 97, 98, 97, 97, 98, 97], offsets: [0, 2, 5, 8] }                                             |
+--------+----------------------------------------------------------------------------------------------------------------------------+


ast            : trim(trailing 'a' from 'aaabbaaa')
raw expr       : trim_trailing("aaabbaaa", "a")
checked expr   : trim_trailing<String, String>("aaabbaaa", "a")
optimized expr : "aaabb"
output type    : String
output domain  : Unknown
output         : "aaabb"


ast            : trim(trailing 'aa' from 'aaabbaaa')
raw expr       : trim_trailing("aaabbaaa", "aa")
checked expr   : trim_trailing<String, String>("aaabbaaa", "aa")
optimized expr : "aaabba"
output type    : String
output domain  : Unknown
output         : "aaabba"


ast            : trim(trailing 'a' from 'aaaaaaaa')
raw expr       : trim_trailing("aaaaaaaa", "a")
checked expr   : trim_trailing<String, String>("aaaaaaaa", "a")
optimized expr : ""
output type    : String
output domain  : Unknown
output         : ""


ast            : trim(trailing 'b' from 'aaabbaaa')
raw expr       : trim_trailing("aaabbaaa", "b")
checked expr   : trim_trailing<String, String>("aaabbaaa", "b")
optimized expr : "aaabbaaa"
output type    : String
output domain  : Unknown
output         : "aaabbaaa"


ast            : trim(trailing 'a' from NULL)
raw expr       : trim_trailing(NULL, "a")
checked expr   : trim_trailing<NULL, String NULL>(NULL, CAST("a" AS String NULL))
optimized expr : NULL
output type    : NULL
output domain  : {NULL}
output         : NULL


ast            : trim(trailing NULL from 'aaaaaaaa')
raw expr       : trim_trailing("aaaaaaaa", NULL)
checked expr   : trim_trailing<String NULL, NULL>(CAST("aaaaaaaa" AS String NULL), NULL)
optimized expr : NULL
output type    : NULL
output domain  : {NULL}
output         : NULL


ast            : trim(trailing 'a' from a)
raw expr       : trim_trailing(ColumnRef(0)::String, "a")
checked expr   : trim_trailing<String, String>(ColumnRef(0), "a")
evaluation:
+--------+-----------------------+-------------+----------+
|        | a                     | b           | Output   |
+--------+-----------------------+-------------+----------+
| Type   | String                | String      | String   |
| Domain | {"aabbaa"..="ccddcc"} | {"a"..="c"} | Unknown  |
| Row 0  | "aabbaa"              | "a"         | "aabb"   |
| Row 1  | "bbccbb"              | "b"         | "bbccbb" |
| Row 2  | "ccddcc"              | "c"         | "ccddcc" |
+--------+-----------------------+-------------+----------+
evaluation (internal):
+--------+----------------------------------------------------------------------------------------------------------------------------+
| Column | Data                                                                                                                       |
+--------+----------------------------------------------------------------------------------------------------------------------------+
| a      | StringColumn { data: [97, 97, 98, 98, 97, 97, 98, 98, 99, 99, 98, 98, 99, 99, 100, 100, 99, 99], offsets: [0, 6, 12, 18] } |
| b      | StringColumn { data: [97, 98, 99], offsets: [0, 1, 2, 3] }                                                                 |
| Output | StringColumn { data: [97, 97, 98, 98, 98, 98, 99, 99, 98, 98, 99, 99, 100, 100, 99, 99], offsets: [0, 4, 10, 16] }         |
+--------+----------------------------------------------------------------------------------------------------------------------------+


ast            : trim(trailing b from a)
raw expr       : trim_trailing(ColumnRef(0)::String, ColumnRef(1)::String)
checked expr   : trim_trailing<String, String>(ColumnRef(0), ColumnRef(1))
evaluation:
+--------+-----------------------+-------------+---------+
|        | a                     | b           | Output  |
+--------+-----------------------+-------------+---------+
| Type   | String                | String      | String  |
| Domain | {"aabbaa"..="ccddcc"} | {"a"..="c"} | Unknown |
| Row 0  | "aabbaa"              | "a"         | "aabb"  |
| Row 1  | "bbccbb"              | "b"         | "bbcc"  |
| Row 2  | "ccddcc"              | "c"         | "ccdd"  |
+--------+-----------------------+-------------+---------+
evaluation (internal):
+--------+----------------------------------------------------------------------------------------------------------------------------+
| Column | Data                                                                                                                       |
+--------+----------------------------------------------------------------------------------------------------------------------------+
| a      | StringColumn { data: [97, 97, 98, 98, 97, 97, 98, 98, 99, 99, 98, 98, 99, 99, 100, 100, 99, 99], offsets: [0, 6, 12, 18] } |
| b      | StringColumn { data: [97, 98, 99], offsets: [0, 1, 2, 3] }                                                                 |
| Output | StringColumn { data: [97, 97, 98, 98, 98, 98, 99, 99, 99, 99, 100, 100], offsets: [0, 4, 8, 12] }                          |
+--------+----------------------------------------------------------------------------------------------------------------------------+


ast            : trim(trailing a from a)
raw expr       : trim_trailing(ColumnRef(0)::String, ColumnRef(0)::String)
checked expr   : trim_trailing<String, String>(ColumnRef(0), ColumnRef(0))
evaluation:
+--------+-----------------------+-------------+---------+
|        | a                     | b           | Output  |
+--------+-----------------------+-------------+---------+
| Type   | String                | String      | String  |
| Domain | {"aabbaa"..="ccddcc"} | {"a"..="c"} | Unknown |
| Row 0  | "aabbaa"              | "a"         | ""      |
| Row 1  | "bbccbb"              | "b"         | ""      |
| Row 2  | "ccddcc"              | "c"         | ""      |
+--------+-----------------------+-------------+---------+
evaluation (internal):
+--------+----------------------------------------------------------------------------------------------------------------------------+
| Column | Data                                                                                                                       |
+--------+----------------------------------------------------------------------------------------------------------------------------+
| a      | StringColumn { data: [97, 97, 98, 98, 97, 97, 98, 98, 99, 99, 98, 98, 99, 99, 100, 100, 99, 99], offsets: [0, 6, 12, 18] } |
| b      | StringColumn { data: [97, 98, 99], offsets: [0, 1, 2, 3] }                                                                 |
| Output | StringColumn { data: [], offsets: [0, 0, 0, 0] }                                                                           |
+--------+----------------------------------------------------------------------------------------------------------------------------+


ast            : trim(trailing b from 'aba')
raw expr       : trim_trailing("aba", ColumnRef(1)::String)
checked expr   : trim_trailing<String, String>("aba", ColumnRef(1))
evaluation:
+--------+-----------------------+-------------+---------+
|        | a                     | b           | Output  |
+--------+-----------------------+-------------+---------+
| Type   | String                | String      | String  |
| Domain | {"aabbaa"..="ccddcc"} | {"a"..="c"} | Unknown |
| Row 0  | "aabbaa"              | "a"         | "ab"    |
| Row 1  | "bbccbb"              | "b"         | "aba"   |
| Row 2  | "ccddcc"              | "c"         | "aba"   |
+--------+-----------------------+-------------+---------+
evaluation (internal):
+--------+----------------------------------------------------------------------------------------------------------------------------+
| Column | Data                                                                                                                       |
+--------+----------------------------------------------------------------------------------------------------------------------------+
| a      | StringColumn { data: [97, 97, 98, 98, 97, 97, 98, 98, 99, 99, 98, 98, 99, 99, 100, 100, 99, 99], offsets: [0, 6, 12, 18] } |
| b      | StringColumn { data: [97, 98, 99], offsets: [0, 1, 2, 3] }                                                                 |
| Output | StringColumn { data: [97, 98, 97, 98, 97, 97, 98, 97], offsets: [0, 2, 5, 8] }                                             |
+--------+----------------------------------------------------------------------------------------------------------------------------+


ast            : concat('5', '3', '4')
raw expr       : concat("5", "3", "4")
checked expr   : concat<String, String, String>("5", "3", "4")
optimized expr : "534"
output type    : String
output domain  : {"5"..}
output         : "534"


ast            : concat(NULL, '3', '4')
raw expr       : concat(NULL, "3", "4")
checked expr   : concat<String NULL, String NULL, String NULL>(CAST(NULL AS String NULL), CAST("3" AS String NULL), CAST("4" AS String NULL))
optimized expr : NULL
output type    : String NULL
output domain  : Unknown
output         : NULL


ast            : concat(a, '3', '4', '5')
raw expr       : concat(ColumnRef(0)::String, "3", "4", "5")
checked expr   : concat<String, String, String, String>(ColumnRef(0), "3", "4", "5")
evaluation:
+--------+-----------------------+----------------+
|        | a                     | Output         |
+--------+-----------------------+----------------+
| Type   | String                | String         |
| Domain | {"   abc"..="abc   "} | {"   abc"..}   |
| Row 0  | "abc"                 | "abc345"       |
| Row 1  | "   abc"              | "   abc345"    |
| Row 2  | "   abc   "           | "   abc   345" |
| Row 3  | "abc   "              | "abc   345"    |
+--------+-----------------------+----------------+
evaluation (internal):
+--------+------------------------------------------------------------------------------------------------------------------------------------------------------------------------------------------------------+
| Column | Data                                                                                                                                                                                                 |
+--------+------------------------------------------------------------------------------------------------------------------------------------------------------------------------------------------------------+
| a      | StringColumn { data: [97, 98, 99, 32, 32, 32, 97, 98, 99, 32, 32, 32, 97, 98, 99, 32, 32, 32, 97, 98, 99, 32, 32, 32], offsets: [0, 3, 9, 18, 24] }                                                  |
| Output | StringColumn { data: [97, 98, 99, 51, 52, 53, 32, 32, 32, 97, 98, 99, 51, 52, 53, 32, 32, 32, 97, 98, 99, 32, 32, 32, 51, 52, 53, 97, 98, 99, 32, 32, 32, 51, 52, 53], offsets: [0, 6, 15, 27, 36] } |
+--------+------------------------------------------------------------------------------------------------------------------------------------------------------------------------------------------------------+


ast            : concat(a, '3')
raw expr       : concat(ColumnRef(0)::String NULL, "3")
checked expr   : concat<String NULL, String NULL>(ColumnRef(0), CAST("3" AS String NULL))
optimized expr : concat<String NULL, String NULL>(ColumnRef(0), "3")
evaluation:
+--------+----------------------+-------------+
|        | a                    | Output      |
+--------+----------------------+-------------+
| Type   | String NULL          | String NULL |
| Domain | {"a"..="d"} ∪ {NULL} | Unknown     |
| Row 0  | "a"                  | "a3"        |
| Row 1  | "b"                  | "b3"        |
| Row 2  | NULL                 | NULL        |
| Row 3  | "d"                  | "d3"        |
+--------+----------------------+-------------+
evaluation (internal):
+--------+---------------------------------------------------------------------------------------------------------------------------------------+
| Column | Data                                                                                                                                  |
+--------+---------------------------------------------------------------------------------------------------------------------------------------+
| a      | NullableColumn { column: StringColumn { data: [97, 98, 99, 100], offsets: [0, 1, 2, 3, 4] }, validity: [0b____1011] }                 |
| Output | NullableColumn { column: StringColumn { data: [97, 51, 98, 51, 99, 51, 100, 51], offsets: [0, 2, 4, 6, 8] }, validity: [0b____1011] } |
+--------+---------------------------------------------------------------------------------------------------------------------------------------+


ast            : concat_ws('-', '3', null, '4', null, '5')
raw expr       : concat_ws("-", "3", NULL, "4", NULL, "5")
checked expr   : concat_ws<String NULL, String NULL, String NULL, String NULL, String NULL, String NULL>(CAST("-" AS String NULL), CAST("3" AS String NULL), CAST(NULL AS String NULL), CAST("4" AS String NULL), CAST(NULL AS String NULL), CAST("5" AS String NULL))
optimized expr : "3-4-5"
output type    : String NULL
output domain  : Unknown
output         : "3-4-5"


ast            : concat_ws(NULL, '3', '4')
raw expr       : concat_ws(NULL, "3", "4")
checked expr   : concat_ws<String NULL, String NULL, String NULL>(CAST(NULL AS String NULL), CAST("3" AS String NULL), CAST("4" AS String NULL))
optimized expr : NULL
output type    : String NULL
output domain  : Unknown
output         : NULL


ast            : concat_ws(a, '3', '4', '5')
raw expr       : concat_ws(ColumnRef(0)::String, "3", "4", "5")
checked expr   : concat_ws<String, String, String, String>(ColumnRef(0), "3", "4", "5")
evaluation:
+--------+-------------+---------+
|        | a           | Output  |
+--------+-------------+---------+
| Type   | String      | String  |
| Domain | {","..="-"} | {"3"..} |
| Row 0  | ","         | "3,4,5" |
| Row 1  | "-"         | "3-4-5" |
| Row 2  | ","         | "3,4,5" |
| Row 3  | "-"         | "3-4-5" |
+--------+-------------+---------+
evaluation (internal):
+--------+--------------------------------------------------------------------------------------------------------------------------------------+
| Column | Data                                                                                                                                 |
+--------+--------------------------------------------------------------------------------------------------------------------------------------+
| a      | StringColumn { data: [44, 45, 44, 45], offsets: [0, 1, 2, 3, 4] }                                                                    |
| Output | StringColumn { data: [51, 44, 52, 44, 53, 51, 45, 52, 45, 53, 51, 44, 52, 44, 53, 51, 45, 52, 45, 53], offsets: [0, 5, 10, 15, 20] } |
+--------+--------------------------------------------------------------------------------------------------------------------------------------+


ast            : concat_ws(a, '3')
raw expr       : concat_ws(ColumnRef(0)::String NULL, "3")
checked expr   : concat_ws<String NULL, String NULL>(ColumnRef(0), CAST("3" AS String NULL))
optimized expr : concat_ws<String NULL, String NULL>(ColumnRef(0), "3")
evaluation:
+--------+----------------------+-------------+
|        | a                    | Output      |
+--------+----------------------+-------------+
| Type   | String NULL          | String NULL |
| Domain | {"a"..="d"} ∪ {NULL} | Unknown     |
+--------+----------------------+-------------+
evaluation (internal):
+--------+-----------------------------------------------------------------------------------------------------------------------+
| Column | Data                                                                                                                  |
+--------+-----------------------------------------------------------------------------------------------------------------------+
| a      | NullableColumn { column: StringColumn { data: [97, 98, 99, 100], offsets: [0, 1, 2, 3, 4] }, validity: [0b____1011] } |
| Output | NullableColumn { column: StringColumn { data: [], offsets: [0] }, validity: [] }                                      |
+--------+-----------------------------------------------------------------------------------------------------------------------+


ast            : bin(a)
raw expr       : bin(ColumnRef(0)::Int8)
checked expr   : bin<Int64>(CAST(ColumnRef(0) AS Int64))
evaluation:
+--------+----------+------------------+---------+-----------+------------+-----------------+--------------------------------------------------------------------+
|        | a        | a2               | b       | c         | d          | e               | Output                                                             |
+--------+----------+------------------+---------+-----------+------------+-----------------+--------------------------------------------------------------------+
| Type   | Int8     | UInt8 NULL       | Int16   | UInt32    | Float64    | String          | String                                                             |
| Domain | {-1..=3} | {1..=3} ∪ {NULL} | {2..=6} | {10..=30} | {-20..=30} | {"abc"..="def"} | Unknown                                                            |
| Row 0  | -1       | 1                | 2       | 10        | 10.0       | "abc"           | "1111111111111111111111111111111111111111111111111111111111111111" |
| Row 1  | 2        | 2                | 4       | 20        | -20.0      | "def"           | "10"                                                               |
| Row 2  | 3        | NULL             | 6       | 30        | 30.0       | "databend"      | "11"                                                               |
+--------+----------+------------------+---------+-----------+------------+-----------------+--------------------------------------------------------------------+
evaluation (internal):
+--------+-----------------------------------------------------------------------------------------------------------------------------------------------------------------------------------------------------------------------------------------------------------------------------------------------------------------------------------+
| Column | Data                                                                                                                                                                                                                                                                                                                              |
+--------+-----------------------------------------------------------------------------------------------------------------------------------------------------------------------------------------------------------------------------------------------------------------------------------------------------------------------------------+
| a      | Int8([-1, 2, 3])                                                                                                                                                                                                                                                                                                                  |
| a2     | NullableColumn { column: UInt8([1, 2, 3]), validity: [0b_____011] }                                                                                                                                                                                                                                                               |
| b      | Int16([2, 4, 6])                                                                                                                                                                                                                                                                                                                  |
| c      | UInt32([10, 20, 30])                                                                                                                                                                                                                                                                                                              |
| d      | Float64([10.0, -20.0, 30.0])                                                                                                                                                                                                                                                                                                      |
| e      | StringColumn { data: [97, 98, 99, 100, 101, 102, 100, 97, 116, 97, 98, 101, 110, 100], offsets: [0, 3, 6, 14] }                                                                                                                                                                                                                   |
| Output | StringColumn { data: [49, 49, 49, 49, 49, 49, 49, 49, 49, 49, 49, 49, 49, 49, 49, 49, 49, 49, 49, 49, 49, 49, 49, 49, 49, 49, 49, 49, 49, 49, 49, 49, 49, 49, 49, 49, 49, 49, 49, 49, 49, 49, 49, 49, 49, 49, 49, 49, 49, 49, 49, 49, 49, 49, 49, 49, 49, 49, 49, 49, 49, 49, 49, 49, 49, 48, 49, 49], offsets: [0, 64, 66, 68] } |
+--------+-----------------------------------------------------------------------------------------------------------------------------------------------------------------------------------------------------------------------------------------------------------------------------------------------------------------------------------+


ast            : bin(a2)
raw expr       : bin(ColumnRef(1)::UInt8 NULL)
checked expr   : bin<Int64 NULL>(CAST(ColumnRef(1) AS Int64 NULL))
evaluation:
+--------+----------+------------------+---------+-----------+------------+-----------------+-------------+
|        | a        | a2               | b       | c         | d          | e               | Output      |
+--------+----------+------------------+---------+-----------+------------+-----------------+-------------+
| Type   | Int8     | UInt8 NULL       | Int16   | UInt32    | Float64    | String          | String NULL |
| Domain | {-1..=3} | {1..=3} ∪ {NULL} | {2..=6} | {10..=30} | {-20..=30} | {"abc"..="def"} | Unknown     |
| Row 0  | -1       | 1                | 2       | 10        | 10.0       | "abc"           | "1"         |
| Row 1  | 2        | 2                | 4       | 20        | -20.0      | "def"           | "10"        |
| Row 2  | 3        | NULL             | 6       | 30        | 30.0       | "databend"      | NULL        |
+--------+----------+------------------+---------+-----------+------------+-----------------+-------------+
evaluation (internal):
+--------+-----------------------------------------------------------------------------------------------------------------------+
| Column | Data                                                                                                                  |
+--------+-----------------------------------------------------------------------------------------------------------------------+
| a      | Int8([-1, 2, 3])                                                                                                      |
| a2     | NullableColumn { column: UInt8([1, 2, 3]), validity: [0b_____011] }                                                   |
| b      | Int16([2, 4, 6])                                                                                                      |
| c      | UInt32([10, 20, 30])                                                                                                  |
| d      | Float64([10.0, -20.0, 30.0])                                                                                          |
| e      | StringColumn { data: [97, 98, 99, 100, 101, 102, 100, 97, 116, 97, 98, 101, 110, 100], offsets: [0, 3, 6, 14] }       |
| Output | NullableColumn { column: StringColumn { data: [49, 49, 48, 49, 49], offsets: [0, 1, 3, 5] }, validity: [0b_____011] } |
+--------+-----------------------------------------------------------------------------------------------------------------------+


ast            : bin(b)
raw expr       : bin(ColumnRef(2)::Int16)
checked expr   : bin<Int64>(CAST(ColumnRef(2) AS Int64))
evaluation:
+--------+----------+------------------+---------+-----------+------------+-----------------+---------+
|        | a        | a2               | b       | c         | d          | e               | Output  |
+--------+----------+------------------+---------+-----------+------------+-----------------+---------+
| Type   | Int8     | UInt8 NULL       | Int16   | UInt32    | Float64    | String          | String  |
| Domain | {-1..=3} | {1..=3} ∪ {NULL} | {2..=6} | {10..=30} | {-20..=30} | {"abc"..="def"} | Unknown |
| Row 0  | -1       | 1                | 2       | 10        | 10.0       | "abc"           | "10"    |
| Row 1  | 2        | 2                | 4       | 20        | -20.0      | "def"           | "100"   |
| Row 2  | 3        | NULL             | 6       | 30        | 30.0       | "databend"      | "110"   |
+--------+----------+------------------+---------+-----------+------------+-----------------+---------+
evaluation (internal):
+--------+-----------------------------------------------------------------------------------------------------------------+
| Column | Data                                                                                                            |
+--------+-----------------------------------------------------------------------------------------------------------------+
| a      | Int8([-1, 2, 3])                                                                                                |
| a2     | NullableColumn { column: UInt8([1, 2, 3]), validity: [0b_____011] }                                             |
| b      | Int16([2, 4, 6])                                                                                                |
| c      | UInt32([10, 20, 30])                                                                                            |
| d      | Float64([10.0, -20.0, 30.0])                                                                                    |
| e      | StringColumn { data: [97, 98, 99, 100, 101, 102, 100, 97, 116, 97, 98, 101, 110, 100], offsets: [0, 3, 6, 14] } |
| Output | StringColumn { data: [49, 48, 49, 48, 48, 49, 49, 48], offsets: [0, 2, 5, 8] }                                  |
+--------+-----------------------------------------------------------------------------------------------------------------+


ast            : bin(c)
raw expr       : bin(ColumnRef(3)::UInt32)
checked expr   : bin<Int64>(CAST(ColumnRef(3) AS Int64))
evaluation:
+--------+----------+------------------+---------+-----------+------------+-----------------+---------+
|        | a        | a2               | b       | c         | d          | e               | Output  |
+--------+----------+------------------+---------+-----------+------------+-----------------+---------+
| Type   | Int8     | UInt8 NULL       | Int16   | UInt32    | Float64    | String          | String  |
| Domain | {-1..=3} | {1..=3} ∪ {NULL} | {2..=6} | {10..=30} | {-20..=30} | {"abc"..="def"} | Unknown |
| Row 0  | -1       | 1                | 2       | 10        | 10.0       | "abc"           | "1010"  |
| Row 1  | 2        | 2                | 4       | 20        | -20.0      | "def"           | "10100" |
| Row 2  | 3        | NULL             | 6       | 30        | 30.0       | "databend"      | "11110" |
+--------+----------+------------------+---------+-----------+------------+-----------------+---------+
evaluation (internal):
+--------+-----------------------------------------------------------------------------------------------------------------+
| Column | Data                                                                                                            |
+--------+-----------------------------------------------------------------------------------------------------------------+
| a      | Int8([-1, 2, 3])                                                                                                |
| a2     | NullableColumn { column: UInt8([1, 2, 3]), validity: [0b_____011] }                                             |
| b      | Int16([2, 4, 6])                                                                                                |
| c      | UInt32([10, 20, 30])                                                                                            |
| d      | Float64([10.0, -20.0, 30.0])                                                                                    |
| e      | StringColumn { data: [97, 98, 99, 100, 101, 102, 100, 97, 116, 97, 98, 101, 110, 100], offsets: [0, 3, 6, 14] } |
| Output | StringColumn { data: [49, 48, 49, 48, 49, 48, 49, 48, 48, 49, 49, 49, 49, 48], offsets: [0, 4, 9, 14] }         |
+--------+-----------------------------------------------------------------------------------------------------------------+


error: 
  --> SQL:1:1
  |
1 | bin(d)
  | ^^^^^^ no overload satisfies `bin(Float64)`

has tried possible overloads:
  bin(NULL) :: NULL               : unable to unify `Float64` with `NULL`
  bin(Int64) :: String            : unable to unify `Float64` with `Int64`
  bin(Int64 NULL) :: String NULL  : unable to unify `Float64` with `Int64`



error: 
  --> SQL:1:1
  |
1 | bin(e)
  | ^^^^^^ no overload satisfies `bin(String)`

has tried possible overloads:
  bin(NULL) :: NULL               : unable to unify `String` with `NULL`
  bin(Int64) :: String            : unable to unify `String` with `Int64`
  bin(Int64 NULL) :: String NULL  : unable to unify `String` with `Int64`



ast            : oct(a)
raw expr       : oct(ColumnRef(0)::Int8)
checked expr   : oct<Int64>(CAST(ColumnRef(0) AS Int64))
evaluation:
+--------+----------+------------------+---------+-----------+------------+-----------------+--------------------------+
|        | a        | a2               | b       | c         | d          | e               | Output                   |
+--------+----------+------------------+---------+-----------+------------+-----------------+--------------------------+
| Type   | Int8     | UInt8 NULL       | Int16   | UInt32    | Float64    | String          | String                   |
| Domain | {-1..=3} | {1..=3} ∪ {NULL} | {2..=6} | {10..=30} | {-20..=30} | {"abc"..="def"} | Unknown                  |
| Row 0  | -1       | 1                | 2       | 10        | 10.0       | "abc"           | "1777777777777777777777" |
| Row 1  | 2        | 2                | 4       | 20        | -20.0      | "def"           | "2"                      |
| Row 2  | 3        | NULL             | 6       | 30        | 30.0       | "databend"      | "3"                      |
+--------+----------+------------------+---------+-----------+------------+-----------------+--------------------------+
evaluation (internal):
+--------+---------------------------------------------------------------------------------------------------------------------------------------------------+
| Column | Data                                                                                                                                              |
+--------+---------------------------------------------------------------------------------------------------------------------------------------------------+
| a      | Int8([-1, 2, 3])                                                                                                                                  |
| a2     | NullableColumn { column: UInt8([1, 2, 3]), validity: [0b_____011] }                                                                               |
| b      | Int16([2, 4, 6])                                                                                                                                  |
| c      | UInt32([10, 20, 30])                                                                                                                              |
| d      | Float64([10.0, -20.0, 30.0])                                                                                                                      |
| e      | StringColumn { data: [97, 98, 99, 100, 101, 102, 100, 97, 116, 97, 98, 101, 110, 100], offsets: [0, 3, 6, 14] }                                   |
| Output | StringColumn { data: [49, 55, 55, 55, 55, 55, 55, 55, 55, 55, 55, 55, 55, 55, 55, 55, 55, 55, 55, 55, 55, 55, 50, 51], offsets: [0, 22, 23, 24] } |
+--------+---------------------------------------------------------------------------------------------------------------------------------------------------+


ast            : oct(a2)
raw expr       : oct(ColumnRef(1)::UInt8 NULL)
checked expr   : oct<Int64 NULL>(CAST(ColumnRef(1) AS Int64 NULL))
evaluation:
+--------+----------+------------------+---------+-----------+------------+-----------------+-------------+
|        | a        | a2               | b       | c         | d          | e               | Output      |
+--------+----------+------------------+---------+-----------+------------+-----------------+-------------+
| Type   | Int8     | UInt8 NULL       | Int16   | UInt32    | Float64    | String          | String NULL |
| Domain | {-1..=3} | {1..=3} ∪ {NULL} | {2..=6} | {10..=30} | {-20..=30} | {"abc"..="def"} | Unknown     |
| Row 0  | -1       | 1                | 2       | 10        | 10.0       | "abc"           | "1"         |
| Row 1  | 2        | 2                | 4       | 20        | -20.0      | "def"           | "2"         |
| Row 2  | 3        | NULL             | 6       | 30        | 30.0       | "databend"      | NULL        |
+--------+----------+------------------+---------+-----------+------------+-----------------+-------------+
evaluation (internal):
+--------+-----------------------------------------------------------------------------------------------------------------+
| Column | Data                                                                                                            |
+--------+-----------------------------------------------------------------------------------------------------------------+
| a      | Int8([-1, 2, 3])                                                                                                |
| a2     | NullableColumn { column: UInt8([1, 2, 3]), validity: [0b_____011] }                                             |
| b      | Int16([2, 4, 6])                                                                                                |
| c      | UInt32([10, 20, 30])                                                                                            |
| d      | Float64([10.0, -20.0, 30.0])                                                                                    |
| e      | StringColumn { data: [97, 98, 99, 100, 101, 102, 100, 97, 116, 97, 98, 101, 110, 100], offsets: [0, 3, 6, 14] } |
| Output | NullableColumn { column: StringColumn { data: [49, 50, 51], offsets: [0, 1, 2, 3] }, validity: [0b_____011] }   |
+--------+-----------------------------------------------------------------------------------------------------------------+


ast            : oct(b)
raw expr       : oct(ColumnRef(2)::Int16)
checked expr   : oct<Int64>(CAST(ColumnRef(2) AS Int64))
evaluation:
+--------+----------+------------------+---------+-----------+------------+-----------------+---------+
|        | a        | a2               | b       | c         | d          | e               | Output  |
+--------+----------+------------------+---------+-----------+------------+-----------------+---------+
| Type   | Int8     | UInt8 NULL       | Int16   | UInt32    | Float64    | String          | String  |
| Domain | {-1..=3} | {1..=3} ∪ {NULL} | {2..=6} | {10..=30} | {-20..=30} | {"abc"..="def"} | Unknown |
| Row 0  | -1       | 1                | 2       | 10        | 10.0       | "abc"           | "2"     |
| Row 1  | 2        | 2                | 4       | 20        | -20.0      | "def"           | "4"     |
| Row 2  | 3        | NULL             | 6       | 30        | 30.0       | "databend"      | "6"     |
+--------+----------+------------------+---------+-----------+------------+-----------------+---------+
evaluation (internal):
+--------+-----------------------------------------------------------------------------------------------------------------+
| Column | Data                                                                                                            |
+--------+-----------------------------------------------------------------------------------------------------------------+
| a      | Int8([-1, 2, 3])                                                                                                |
| a2     | NullableColumn { column: UInt8([1, 2, 3]), validity: [0b_____011] }                                             |
| b      | Int16([2, 4, 6])                                                                                                |
| c      | UInt32([10, 20, 30])                                                                                            |
| d      | Float64([10.0, -20.0, 30.0])                                                                                    |
| e      | StringColumn { data: [97, 98, 99, 100, 101, 102, 100, 97, 116, 97, 98, 101, 110, 100], offsets: [0, 3, 6, 14] } |
| Output | StringColumn { data: [50, 52, 54], offsets: [0, 1, 2, 3] }                                                      |
+--------+-----------------------------------------------------------------------------------------------------------------+


ast            : oct(c)
raw expr       : oct(ColumnRef(3)::UInt32)
checked expr   : oct<Int64>(CAST(ColumnRef(3) AS Int64))
evaluation:
+--------+----------+------------------+---------+-----------+------------+-----------------+---------+
|        | a        | a2               | b       | c         | d          | e               | Output  |
+--------+----------+------------------+---------+-----------+------------+-----------------+---------+
| Type   | Int8     | UInt8 NULL       | Int16   | UInt32    | Float64    | String          | String  |
| Domain | {-1..=3} | {1..=3} ∪ {NULL} | {2..=6} | {10..=30} | {-20..=30} | {"abc"..="def"} | Unknown |
| Row 0  | -1       | 1                | 2       | 10        | 10.0       | "abc"           | "12"    |
| Row 1  | 2        | 2                | 4       | 20        | -20.0      | "def"           | "24"    |
| Row 2  | 3        | NULL             | 6       | 30        | 30.0       | "databend"      | "36"    |
+--------+----------+------------------+---------+-----------+------------+-----------------+---------+
evaluation (internal):
+--------+-----------------------------------------------------------------------------------------------------------------+
| Column | Data                                                                                                            |
+--------+-----------------------------------------------------------------------------------------------------------------+
| a      | Int8([-1, 2, 3])                                                                                                |
| a2     | NullableColumn { column: UInt8([1, 2, 3]), validity: [0b_____011] }                                             |
| b      | Int16([2, 4, 6])                                                                                                |
| c      | UInt32([10, 20, 30])                                                                                            |
| d      | Float64([10.0, -20.0, 30.0])                                                                                    |
| e      | StringColumn { data: [97, 98, 99, 100, 101, 102, 100, 97, 116, 97, 98, 101, 110, 100], offsets: [0, 3, 6, 14] } |
| Output | StringColumn { data: [49, 50, 50, 52, 51, 54], offsets: [0, 2, 4, 6] }                                          |
+--------+-----------------------------------------------------------------------------------------------------------------+


error: 
  --> SQL:1:1
  |
1 | oct(d)
  | ^^^^^^ no overload satisfies `oct(Float64)`

has tried possible overloads:
  oct(NULL) :: NULL               : unable to unify `Float64` with `NULL`
  oct(Int64) :: String            : unable to unify `Float64` with `Int64`
  oct(Int64 NULL) :: String NULL  : unable to unify `Float64` with `Int64`



error: 
  --> SQL:1:1
  |
1 | oct(e)
  | ^^^^^^ no overload satisfies `oct(String)`

has tried possible overloads:
  oct(NULL) :: NULL               : unable to unify `String` with `NULL`
  oct(Int64) :: String            : unable to unify `String` with `Int64`
  oct(Int64 NULL) :: String NULL  : unable to unify `String` with `Int64`



ast            : hex(a)
raw expr       : hex(ColumnRef(0)::Int8)
checked expr   : hex<Int64>(CAST(ColumnRef(0) AS Int64))
evaluation:
+--------+----------+------------------+---------+-----------+------------+-----------------+--------------------+
|        | a        | a2               | b       | c         | d          | e               | Output             |
+--------+----------+------------------+---------+-----------+------------+-----------------+--------------------+
| Type   | Int8     | UInt8 NULL       | Int16   | UInt32    | Float64    | String          | String             |
| Domain | {-1..=3} | {1..=3} ∪ {NULL} | {2..=6} | {10..=30} | {-20..=30} | {"abc"..="def"} | Unknown            |
| Row 0  | -1       | 1                | 2       | 10        | 10.0       | "abc"           | "ffffffffffffffff" |
| Row 1  | 2        | 2                | 4       | 20        | -20.0      | "def"           | "2"                |
| Row 2  | 3        | NULL             | 6       | 30        | 30.0       | "databend"      | "3"                |
+--------+----------+------------------+---------+-----------+------------+-----------------+--------------------+
evaluation (internal):
+--------+-------------------------------------------------------------------------------------------------------------------------------------------+
| Column | Data                                                                                                                                      |
+--------+-------------------------------------------------------------------------------------------------------------------------------------------+
| a      | Int8([-1, 2, 3])                                                                                                                          |
| a2     | NullableColumn { column: UInt8([1, 2, 3]), validity: [0b_____011] }                                                                       |
| b      | Int16([2, 4, 6])                                                                                                                          |
| c      | UInt32([10, 20, 30])                                                                                                                      |
| d      | Float64([10.0, -20.0, 30.0])                                                                                                              |
| e      | StringColumn { data: [97, 98, 99, 100, 101, 102, 100, 97, 116, 97, 98, 101, 110, 100], offsets: [0, 3, 6, 14] }                           |
| Output | StringColumn { data: [102, 102, 102, 102, 102, 102, 102, 102, 102, 102, 102, 102, 102, 102, 102, 102, 50, 51], offsets: [0, 16, 17, 18] } |
+--------+-------------------------------------------------------------------------------------------------------------------------------------------+


ast            : hex(a2)
raw expr       : hex(ColumnRef(1)::UInt8 NULL)
checked expr   : hex<Int64 NULL>(CAST(ColumnRef(1) AS Int64 NULL))
evaluation:
+--------+----------+------------------+---------+-----------+------------+-----------------+-------------+
|        | a        | a2               | b       | c         | d          | e               | Output      |
+--------+----------+------------------+---------+-----------+------------+-----------------+-------------+
| Type   | Int8     | UInt8 NULL       | Int16   | UInt32    | Float64    | String          | String NULL |
| Domain | {-1..=3} | {1..=3} ∪ {NULL} | {2..=6} | {10..=30} | {-20..=30} | {"abc"..="def"} | Unknown     |
| Row 0  | -1       | 1                | 2       | 10        | 10.0       | "abc"           | "1"         |
| Row 1  | 2        | 2                | 4       | 20        | -20.0      | "def"           | "2"         |
| Row 2  | 3        | NULL             | 6       | 30        | 30.0       | "databend"      | NULL        |
+--------+----------+------------------+---------+-----------+------------+-----------------+-------------+
evaluation (internal):
+--------+-----------------------------------------------------------------------------------------------------------------+
| Column | Data                                                                                                            |
+--------+-----------------------------------------------------------------------------------------------------------------+
| a      | Int8([-1, 2, 3])                                                                                                |
| a2     | NullableColumn { column: UInt8([1, 2, 3]), validity: [0b_____011] }                                             |
| b      | Int16([2, 4, 6])                                                                                                |
| c      | UInt32([10, 20, 30])                                                                                            |
| d      | Float64([10.0, -20.0, 30.0])                                                                                    |
| e      | StringColumn { data: [97, 98, 99, 100, 101, 102, 100, 97, 116, 97, 98, 101, 110, 100], offsets: [0, 3, 6, 14] } |
| Output | NullableColumn { column: StringColumn { data: [49, 50, 51], offsets: [0, 1, 2, 3] }, validity: [0b_____011] }   |
+--------+-----------------------------------------------------------------------------------------------------------------+


ast            : hex(b)
raw expr       : hex(ColumnRef(2)::Int16)
checked expr   : hex<Int64>(CAST(ColumnRef(2) AS Int64))
evaluation:
+--------+----------+------------------+---------+-----------+------------+-----------------+---------+
|        | a        | a2               | b       | c         | d          | e               | Output  |
+--------+----------+------------------+---------+-----------+------------+-----------------+---------+
| Type   | Int8     | UInt8 NULL       | Int16   | UInt32    | Float64    | String          | String  |
| Domain | {-1..=3} | {1..=3} ∪ {NULL} | {2..=6} | {10..=30} | {-20..=30} | {"abc"..="def"} | Unknown |
| Row 0  | -1       | 1                | 2       | 10        | 10.0       | "abc"           | "2"     |
| Row 1  | 2        | 2                | 4       | 20        | -20.0      | "def"           | "4"     |
| Row 2  | 3        | NULL             | 6       | 30        | 30.0       | "databend"      | "6"     |
+--------+----------+------------------+---------+-----------+------------+-----------------+---------+
evaluation (internal):
+--------+-----------------------------------------------------------------------------------------------------------------+
| Column | Data                                                                                                            |
+--------+-----------------------------------------------------------------------------------------------------------------+
| a      | Int8([-1, 2, 3])                                                                                                |
| a2     | NullableColumn { column: UInt8([1, 2, 3]), validity: [0b_____011] }                                             |
| b      | Int16([2, 4, 6])                                                                                                |
| c      | UInt32([10, 20, 30])                                                                                            |
| d      | Float64([10.0, -20.0, 30.0])                                                                                    |
| e      | StringColumn { data: [97, 98, 99, 100, 101, 102, 100, 97, 116, 97, 98, 101, 110, 100], offsets: [0, 3, 6, 14] } |
| Output | StringColumn { data: [50, 52, 54], offsets: [0, 1, 2, 3] }                                                      |
+--------+-----------------------------------------------------------------------------------------------------------------+


ast            : hex(c)
raw expr       : hex(ColumnRef(3)::UInt32)
checked expr   : hex<Int64>(CAST(ColumnRef(3) AS Int64))
evaluation:
+--------+----------+------------------+---------+-----------+------------+-----------------+---------+
|        | a        | a2               | b       | c         | d          | e               | Output  |
+--------+----------+------------------+---------+-----------+------------+-----------------+---------+
| Type   | Int8     | UInt8 NULL       | Int16   | UInt32    | Float64    | String          | String  |
| Domain | {-1..=3} | {1..=3} ∪ {NULL} | {2..=6} | {10..=30} | {-20..=30} | {"abc"..="def"} | Unknown |
| Row 0  | -1       | 1                | 2       | 10        | 10.0       | "abc"           | "a"     |
| Row 1  | 2        | 2                | 4       | 20        | -20.0      | "def"           | "14"    |
| Row 2  | 3        | NULL             | 6       | 30        | 30.0       | "databend"      | "1e"    |
+--------+----------+------------------+---------+-----------+------------+-----------------+---------+
evaluation (internal):
+--------+-----------------------------------------------------------------------------------------------------------------+
| Column | Data                                                                                                            |
+--------+-----------------------------------------------------------------------------------------------------------------+
| a      | Int8([-1, 2, 3])                                                                                                |
| a2     | NullableColumn { column: UInt8([1, 2, 3]), validity: [0b_____011] }                                             |
| b      | Int16([2, 4, 6])                                                                                                |
| c      | UInt32([10, 20, 30])                                                                                            |
| d      | Float64([10.0, -20.0, 30.0])                                                                                    |
| e      | StringColumn { data: [97, 98, 99, 100, 101, 102, 100, 97, 116, 97, 98, 101, 110, 100], offsets: [0, 3, 6, 14] } |
| Output | StringColumn { data: [97, 49, 52, 49, 101], offsets: [0, 1, 3, 5] }                                             |
+--------+-----------------------------------------------------------------------------------------------------------------+


error: 
  --> SQL:1:1
  |
1 | hex(d)
  | ^^^^^^ no overload satisfies `hex(Float64)`

has tried possible overloads:
  hex(NULL) :: NULL                : unable to unify `Float64` with `NULL`
  hex(Int64) :: String             : unable to unify `Float64` with `Int64`
  hex(Int64 NULL) :: String NULL   : unable to unify `Float64` with `Int64`
  hex(NULL) :: NULL                : unable to unify `Float64` with `NULL`
  hex(String) :: String            : unable to unify `Float64` with `String`
  hex(String NULL) :: String NULL  : unable to unify `Float64` with `String`



ast            : hex(e)
raw expr       : hex(ColumnRef(5)::String)
checked expr   : hex<String>(ColumnRef(5))
evaluation:
+--------+----------+------------------+---------+-----------+------------+-----------------+--------------------+
|        | a        | a2               | b       | c         | d          | e               | Output             |
+--------+----------+------------------+---------+-----------+------------+-----------------+--------------------+
| Type   | Int8     | UInt8 NULL       | Int16   | UInt32    | Float64    | String          | String             |
| Domain | {-1..=3} | {1..=3} ∪ {NULL} | {2..=6} | {10..=30} | {-20..=30} | {"abc"..="def"} | Unknown            |
| Row 0  | -1       | 1                | 2       | 10        | 10.0       | "abc"           | "616263"           |
| Row 1  | 2        | 2                | 4       | 20        | -20.0      | "def"           | "646566"           |
| Row 2  | 3        | NULL             | 6       | 30        | 30.0       | "databend"      | "6461746162656e64" |
+--------+----------+------------------+---------+-----------+------------+-----------------+--------------------+
evaluation (internal):
+--------+-------------------------------------------------------------------------------------------------------------------------------------------------------------------+
| Column | Data                                                                                                                                                              |
+--------+-------------------------------------------------------------------------------------------------------------------------------------------------------------------+
| a      | Int8([-1, 2, 3])                                                                                                                                                  |
| a2     | NullableColumn { column: UInt8([1, 2, 3]), validity: [0b_____011] }                                                                                               |
| b      | Int16([2, 4, 6])                                                                                                                                                  |
| c      | UInt32([10, 20, 30])                                                                                                                                              |
| d      | Float64([10.0, -20.0, 30.0])                                                                                                                                      |
| e      | StringColumn { data: [97, 98, 99, 100, 101, 102, 100, 97, 116, 97, 98, 101, 110, 100], offsets: [0, 3, 6, 14] }                                                   |
| Output | StringColumn { data: [54, 49, 54, 50, 54, 51, 54, 52, 54, 53, 54, 54, 54, 52, 54, 49, 55, 52, 54, 49, 54, 50, 54, 53, 54, 101, 54, 52], offsets: [0, 6, 12, 28] } |
+--------+-------------------------------------------------------------------------------------------------------------------------------------------------------------------+


ast            : unhex('6461746162656e64')
raw expr       : unhex("6461746162656e64")
checked expr   : unhex<String>("6461746162656e64")
optimized expr : "databend"
output type    : String
output domain  : Unknown
output         : "databend"


ast            : unhex(hex(s))
raw expr       : unhex(hex(ColumnRef(0)::String))
checked expr   : unhex<String>(hex<String>(ColumnRef(0)))
evaluation:
+--------+-----------------+------------+
|        | s               | Output     |
+--------+-----------------+------------+
| Type   | String          | String     |
| Domain | {"abc"..="def"} | Unknown    |
| Row 0  | "abc"           | "abc"      |
| Row 1  | "def"           | "def"      |
| Row 2  | "databend"      | "databend" |
+--------+-----------------+------------+
evaluation (internal):
+--------+-----------------------------------------------------------------------------------------------------------------+
| Column | Data                                                                                                            |
+--------+-----------------------------------------------------------------------------------------------------------------+
| s      | StringColumn { data: [97, 98, 99, 100, 101, 102, 100, 97, 116, 97, 98, 101, 110, 100], offsets: [0, 3, 6, 14] } |
| Output | StringColumn { data: [97, 98, 99, 100, 101, 102, 100, 97, 116, 97, 98, 101, 110, 100], offsets: [0, 3, 6, 14] } |
+--------+-----------------------------------------------------------------------------------------------------------------+


ast            : unhex(s)
raw expr       : unhex(ColumnRef(0)::String)
checked expr   : unhex<String>(ColumnRef(0))
evaluation:
+--------+-----------------------+------------+
|        | s                     | Output     |
+--------+-----------------------+------------+
| Type   | String                | String     |
| Domain | {"616263"..="646566"} | Unknown    |
| Row 0  | "616263"              | "abc"      |
| Row 1  | "646566"              | "def"      |
| Row 2  | "6461746162656e64"    | "databend" |
+--------+-----------------------+------------+
evaluation (internal):
+--------+-------------------------------------------------------------------------------------------------------------------------------------------------------------------+
| Column | Data                                                                                                                                                              |
+--------+-------------------------------------------------------------------------------------------------------------------------------------------------------------------+
| s      | StringColumn { data: [54, 49, 54, 50, 54, 51, 54, 52, 54, 53, 54, 54, 54, 52, 54, 49, 55, 52, 54, 49, 54, 50, 54, 53, 54, 101, 54, 52], offsets: [0, 6, 12, 28] } |
| Output | StringColumn { data: [97, 98, 99, 100, 101, 102, 100, 97, 116, 97, 98, 101, 110, 100], offsets: [0, 3, 6, 14] }                                                   |
+--------+-------------------------------------------------------------------------------------------------------------------------------------------------------------------+


ast            : lpad('hi', 2, '?')
raw expr       : lpad("hi", 2_u8, "?")
checked expr   : lpad<String, UInt64, String>("hi", CAST(2_u8 AS UInt64), "?")
optimized expr : "hi"
output type    : String
output domain  : Unknown
output         : "hi"


ast            : lpad('hi', 4, '?')
raw expr       : lpad("hi", 4_u8, "?")
checked expr   : lpad<String, UInt64, String>("hi", CAST(4_u8 AS UInt64), "?")
optimized expr : "??hi"
output type    : String
output domain  : Unknown
output         : "??hi"


ast            : lpad('hi', 0, '?')
raw expr       : lpad("hi", 0_u8, "?")
checked expr   : lpad<String, UInt64, String>("hi", CAST(0_u8 AS UInt64), "?")
optimized expr : ""
output type    : String
output domain  : Unknown
output         : ""


ast            : lpad('hi', 1, '?')
raw expr       : lpad("hi", 1_u8, "?")
checked expr   : lpad<String, UInt64, String>("hi", CAST(1_u8 AS UInt64), "?")
optimized expr : "h"
output type    : String
output domain  : Unknown
output         : "h"


error: 
  --> SQL:1:1
  |
1 | lpad('hi', -1, '?')
  | ^^^^^^^^^^^^^^^^^^^ no overload satisfies `lpad(String, Int16, String)`

has tried possible overloads:
  lpad(NULL, UInt64 NULL, String NULL) :: NULL                : unable to unify `String` with `NULL`
  lpad(String NULL, NULL, String NULL) :: NULL                : unable to unify `Int16` with `NULL`
  lpad(String NULL, UInt64 NULL, NULL) :: NULL                : unable to unify `Int16` with `UInt64`
  lpad(String, UInt64, String) :: String                      : unable to unify `Int16` with `UInt64`
  lpad(String NULL, UInt64 NULL, String NULL) :: String NULL  : unable to unify `Int16` with `UInt64`



ast            : lpad(a, b, c)
raw expr       : lpad(ColumnRef(0)::String, ColumnRef(1)::UInt8, ColumnRef(2)::String)
checked expr   : lpad<String, UInt64, String>(ColumnRef(0), CAST(ColumnRef(1) AS UInt64), ColumnRef(2))
evaluation:
+--------+-----------------+---------+-------------+---------+
|        | a               | b       | c           | Output  |
+--------+-----------------+---------+-------------+---------+
| Type   | String          | UInt8   | String      | String  |
| Domain | {"cc"..="test"} | {0..=5} | {"?"..="x"} | Unknown |
| Row 0  | "hi"            | 0       | "?"         | ""      |
| Row 1  | "test"          | 3       | "x"         | "tes"   |
| Row 2  | "cc"            | 5       | "bb"        | "bbbcc" |
+--------+-----------------+---------+-------------+---------+
evaluation (internal):
+--------+--------------------------------------------------------------------------------------+
| Column | Data                                                                                 |
+--------+--------------------------------------------------------------------------------------+
| a      | StringColumn { data: [104, 105, 116, 101, 115, 116, 99, 99], offsets: [0, 2, 6, 8] } |
| b      | Int32([0, 3, 5])                                                                     |
| c      | StringColumn { data: [63, 120, 98, 98], offsets: [0, 1, 2, 4] }                      |
| Output | StringColumn { data: [116, 101, 115, 98, 98, 98, 99, 99], offsets: [0, 0, 3, 8] }    |
+--------+--------------------------------------------------------------------------------------+


ast            : rpad('hi', 2, '?')
raw expr       : rpad("hi", 2_u8, "?")
checked expr   : rpad<String, UInt64, String>("hi", CAST(2_u8 AS UInt64), "?")
optimized expr : "hi"
output type    : String
output domain  : Unknown
output         : "hi"


ast            : rpad('hi', 4, '?')
raw expr       : rpad("hi", 4_u8, "?")
checked expr   : rpad<String, UInt64, String>("hi", CAST(4_u8 AS UInt64), "?")
optimized expr : "hi??"
output type    : String
output domain  : Unknown
output         : "hi??"


ast            : rpad('hi', 0, '?')
raw expr       : rpad("hi", 0_u8, "?")
checked expr   : rpad<String, UInt64, String>("hi", CAST(0_u8 AS UInt64), "?")
optimized expr : ""
output type    : String
output domain  : Unknown
output         : ""


ast            : rpad('hi', 1, '?')
raw expr       : rpad("hi", 1_u8, "?")
checked expr   : rpad<String, UInt64, String>("hi", CAST(1_u8 AS UInt64), "?")
optimized expr : "h"
output type    : String
output domain  : Unknown
output         : "h"


error: 
  --> SQL:1:1
  |
1 | rpad('hi', -1, '?')
  | ^^^^^^^^^^^^^^^^^^^ no overload satisfies `rpad(String, Int16, String)`

has tried possible overloads:
  rpad(NULL, UInt64 NULL, String NULL) :: NULL                : unable to unify `String` with `NULL`
  rpad(String NULL, NULL, String NULL) :: NULL                : unable to unify `Int16` with `NULL`
  rpad(String NULL, UInt64 NULL, NULL) :: NULL                : unable to unify `Int16` with `UInt64`
  rpad(String, UInt64, String) :: String                      : unable to unify `Int16` with `UInt64`
  rpad(String NULL, UInt64 NULL, String NULL) :: String NULL  : unable to unify `Int16` with `UInt64`



ast            : rpad(a, b, c)
raw expr       : rpad(ColumnRef(0)::String, ColumnRef(1)::UInt8, ColumnRef(2)::String)
checked expr   : rpad<String, UInt64, String>(ColumnRef(0), CAST(ColumnRef(1) AS UInt64), ColumnRef(2))
evaluation:
+--------+-----------------+---------+-------------+---------+
|        | a               | b       | c           | Output  |
+--------+-----------------+---------+-------------+---------+
| Type   | String          | UInt8   | String      | String  |
| Domain | {"cc"..="test"} | {0..=5} | {"?"..="x"} | Unknown |
| Row 0  | "hi"            | 0       | "?"         | ""      |
| Row 1  | "test"          | 3       | "x"         | "tes"   |
| Row 2  | "cc"            | 5       | "bb"        | "ccbbb" |
+--------+-----------------+---------+-------------+---------+
evaluation (internal):
+--------+--------------------------------------------------------------------------------------+
| Column | Data                                                                                 |
+--------+--------------------------------------------------------------------------------------+
| a      | StringColumn { data: [104, 105, 116, 101, 115, 116, 99, 99], offsets: [0, 2, 6, 8] } |
| b      | Int32([0, 3, 5])                                                                     |
| c      | StringColumn { data: [63, 120, 98, 98], offsets: [0, 1, 2, 4] }                      |
| Output | StringColumn { data: [116, 101, 115, 99, 99, 98, 98, 98], offsets: [0, 0, 3, 8] }    |
+--------+--------------------------------------------------------------------------------------+


ast            : replace('hi', '', '?')
raw expr       : replace("hi", "", "?")
checked expr   : replace<String, String, String>("hi", "", "?")
optimized expr : "hi"
output type    : String
output domain  : Unknown
output         : "hi"


ast            : replace('hi', '', 'hi')
raw expr       : replace("hi", "", "hi")
checked expr   : replace<String, String, String>("hi", "", "hi")
optimized expr : "hi"
output type    : String
output domain  : Unknown
output         : "hi"


ast            : replace('hi', 'i', '?')
raw expr       : replace("hi", "i", "?")
checked expr   : replace<String, String, String>("hi", "i", "?")
optimized expr : "h?"
output type    : String
output domain  : Unknown
output         : "h?"


ast            : replace('hi', 'x', '?')
raw expr       : replace("hi", "x", "?")
checked expr   : replace<String, String, String>("hi", "x", "?")
optimized expr : "hi"
output type    : String
output domain  : Unknown
output         : "hi"


ast            : replace(a, b, c)
raw expr       : replace(ColumnRef(0)::String, ColumnRef(1)::String, ColumnRef(2)::String)
checked expr   : replace<String, String, String>(ColumnRef(0), ColumnRef(1), ColumnRef(2))
evaluation:
+--------+-----------------+-------------+-------------+---------+
|        | a               | b           | c           | Output  |
+--------+-----------------+-------------+-------------+---------+
| Type   | String          | String      | String      | String  |
| Domain | {"cc"..="test"} | {""..="te"} | {"?"..="x"} | Unknown |
| Row 0  | "hi"            | "i"         | "?"         | "h?"    |
| Row 1  | "test"          | "te"        | "x"         | "xst"   |
| Row 2  | "cc"            | "cc"        | "bb"        | "bb"    |
| Row 3  | "q"             | ""          | "q"         | "q"     |
+--------+-----------------+-------------+-------------+---------+
evaluation (internal):
+--------+----------------------------------------------------------------------------------------------+
| Column | Data                                                                                         |
+--------+----------------------------------------------------------------------------------------------+
| a      | StringColumn { data: [104, 105, 116, 101, 115, 116, 99, 99, 113], offsets: [0, 2, 6, 8, 9] } |
| b      | StringColumn { data: [105, 116, 101, 99, 99], offsets: [0, 1, 3, 5, 5] }                     |
| c      | StringColumn { data: [63, 120, 98, 98, 113], offsets: [0, 1, 2, 4, 5] }                      |
| Output | StringColumn { data: [104, 63, 120, 115, 116, 98, 98, 113], offsets: [0, 2, 5, 7, 8] }       |
+--------+----------------------------------------------------------------------------------------------+


ast            : strcmp('text', 'text2')
raw expr       : strcmp("text", "text2")
checked expr   : strcmp<String, String>("text", "text2")
optimized expr : -1_i8
output type    : Int8
output domain  : Unknown
output         : -1


ast            : strcmp('text2', 'text')
raw expr       : strcmp("text2", "text")
checked expr   : strcmp<String, String>("text2", "text")
optimized expr : 1_i8
output type    : Int8
output domain  : Unknown
output         : 1


ast            : strcmp('hii', 'hii')
raw expr       : strcmp("hii", "hii")
checked expr   : strcmp<String, String>("hii", "hii")
optimized expr : 0_i8
output type    : Int8
output domain  : Unknown
output         : 0


ast            : strcmp(a, b)
raw expr       : strcmp(ColumnRef(0)::String, ColumnRef(1)::String)
checked expr   : strcmp<String, String>(ColumnRef(0), ColumnRef(1))
evaluation:
+--------+-----------------+------------------+---------+
|        | a               | b                | Output  |
+--------+-----------------+------------------+---------+
| Type   | String          | String           | Int8    |
| Domain | {"cc"..="test"} | {"ccb"..="test"} | Unknown |
| Row 0  | "hi"            | "i"              | 1       |
| Row 1  | "test"          | "test"           | 0       |
| Row 2  | "cc"            | "ccb"            | -1      |
+--------+-----------------+------------------+---------+
evaluation (internal):
+--------+--------------------------------------------------------------------------------------+
| Column | Data                                                                                 |
+--------+--------------------------------------------------------------------------------------+
| a      | StringColumn { data: [104, 105, 116, 101, 115, 116, 99, 99], offsets: [0, 2, 6, 8] } |
| b      | StringColumn { data: [105, 116, 101, 115, 116, 99, 99, 98], offsets: [0, 1, 5, 8] }  |
| Output | Int8([1, 0, -1])                                                                     |
+--------+--------------------------------------------------------------------------------------+


ast            : locate('bar', 'foobarbar')
raw expr       : locate("bar", "foobarbar")
checked expr   : locate<String, String>("bar", "foobarbar")
optimized expr : 4_u64
output type    : UInt64
output domain  : Unknown
output         : 4


ast            : instr('foobarbar', 'bar')
raw expr       : instr("foobarbar", "bar")
checked expr   : instr<String, String>("foobarbar", "bar")
optimized expr : 4_u64
output type    : UInt64
output domain  : Unknown
output         : 4


ast            : position('bar' IN 'foobarbar')
raw expr       : position("bar", "foobarbar")
checked expr   : position<String, String>("bar", "foobarbar")
optimized expr : 4_u64
output type    : UInt64
output domain  : Unknown
output         : 4


ast            : position('foobarbar' IN 'bar')
raw expr       : position("foobarbar", "bar")
checked expr   : position<String, String>("foobarbar", "bar")
optimized expr : 0_u64
output type    : UInt64
output domain  : Unknown
output         : 0


ast            : locate('bar', 'foobarbar', 5)
raw expr       : locate("bar", "foobarbar", 5_u8)
checked expr   : locate<String, String, UInt64>("bar", "foobarbar", CAST(5_u8 AS UInt64))
optimized expr : 7_u64
output type    : UInt64
output domain  : Unknown
output         : 7


ast            : locate(a, b, c)
raw expr       : locate(ColumnRef(0)::String, ColumnRef(1)::String, ColumnRef(2)::UInt8)
checked expr   : locate<String, String, UInt64>(ColumnRef(0), ColumnRef(1), CAST(ColumnRef(2) AS UInt64))
evaluation:
+--------+---------------+---------------+---------+---------+
|        | a             | b             | c       | Output  |
+--------+---------------+---------------+---------+---------+
| Type   | String        | String        | UInt8   | UInt64  |
| Domain | {"bar"..="q"} | {"56"..="xx"} | {0..=2} | Unknown |
| Row 0  | "bar"         | "foobarbar"   | 1       | 4       |
| Row 1  | "cc"          | "bdccacc"     | 2       | 3       |
| Row 2  | "cc"          | "xx"          | 0       | 0       |
| Row 3  | "q"           | "56"          | 1       | 0       |
+--------+---------------+---------------+---------+---------+
evaluation (internal):
+--------+----------------------------------------------------------------------------------------------------------------------------------------------+
| Column | Data                                                                                                                                         |
+--------+----------------------------------------------------------------------------------------------------------------------------------------------+
| a      | StringColumn { data: [98, 97, 114, 99, 99, 99, 99, 113], offsets: [0, 3, 5, 7, 8] }                                                          |
| b      | StringColumn { data: [102, 111, 111, 98, 97, 114, 98, 97, 114, 98, 100, 99, 99, 97, 99, 99, 120, 120, 53, 54], offsets: [0, 9, 16, 18, 20] } |
| c      | Int32([1, 2, 0, 1])                                                                                                                          |
| Output | UInt64([4, 3, 0, 0])                                                                                                                         |
+--------+----------------------------------------------------------------------------------------------------------------------------------------------+


ast            : char(65,66,67)
raw expr       : char(65_u8, 66_u8, 67_u8)
checked expr   : char<UInt8, UInt8, UInt8>(65_u8, 66_u8, 67_u8)
evaluation:
+--------+---------+
|        | Output  |
+--------+---------+
| Type   | String  |
| Domain | Unknown |
| Row 0  | "ABC"   |
+--------+---------+
evaluation (internal):
+--------+------------------------------------------------------+
| Column | Data                                                 |
+--------+------------------------------------------------------+
| Output | StringColumn { data: [65, 66, 67], offsets: [0, 3] } |
+--------+------------------------------------------------------+


ast            : char(65, null)
raw expr       : char(65_u8, NULL)
checked expr   : char<UInt8 NULL, UInt8 NULL>(CAST(65_u8 AS UInt8 NULL), CAST(NULL AS UInt8 NULL))
optimized expr : NULL
output type    : String NULL
output domain  : Unknown
output         : NULL


ast            : char(a, b, c)
raw expr       : char(ColumnRef(0)::UInt8, ColumnRef(1)::UInt8, ColumnRef(2)::UInt8)
checked expr   : char<UInt8, UInt8, UInt8>(ColumnRef(0), ColumnRef(1), ColumnRef(2))
evaluation:
+--------+-----------+-----------+-----------+-----------+--------------------+---------+
|        | a         | b         | c         | c2        | a2                 | Output  |
+--------+-----------+-----------+-----------+-----------+--------------------+---------+
| Type   | UInt8     | UInt8     | UInt8     | UInt16    | UInt8 NULL         | String  |
| Domain | {66..=67} | {98..=99} | {68..=69} | {68..=69} | {66..=67} ∪ {NULL} | Unknown |
| Row 0  | 66        | 98        | 68        | 68        | 66                 | "BbD"   |
| Row 1  | 67        | 99        | 69        | 69        | NULL               | "CcE"   |
+--------+-----------+-----------+-----------+-----------+--------------------+---------+
evaluation (internal):
+--------+---------------------------------------------------------------------+
| Column | Data                                                                |
+--------+---------------------------------------------------------------------+
| a      | UInt8([66, 67])                                                     |
| b      | UInt8([98, 99])                                                     |
| c      | UInt8([68, 69])                                                     |
| c2     | UInt16([68, 69])                                                    |
| a2     | NullableColumn { column: UInt8([66, 67]), validity: [0b______01] }  |
| Output | StringColumn { data: [66, 98, 68, 67, 99, 69], offsets: [0, 3, 6] } |
+--------+---------------------------------------------------------------------+


ast            : char(a2, b, c)
raw expr       : char(ColumnRef(4)::UInt8 NULL, ColumnRef(1)::UInt8, ColumnRef(2)::UInt8)
checked expr   : char<UInt8 NULL, UInt8 NULL, UInt8 NULL>(ColumnRef(4), CAST(ColumnRef(1) AS UInt8 NULL), CAST(ColumnRef(2) AS UInt8 NULL))
evaluation:
+--------+-----------+-----------+-----------+-----------+--------------------+-------------+
|        | a         | b         | c         | c2        | a2                 | Output      |
+--------+-----------+-----------+-----------+-----------+--------------------+-------------+
| Type   | UInt8     | UInt8     | UInt8     | UInt16    | UInt8 NULL         | String NULL |
| Domain | {66..=67} | {98..=99} | {68..=69} | {68..=69} | {66..=67} ∪ {NULL} | Unknown     |
| Row 0  | 66        | 98        | 68        | 68        | 66                 | "BbD"       |
| Row 1  | 67        | 99        | 69        | 69        | NULL               | NULL        |
+--------+-----------+-----------+-----------+-----------+--------------------+-------------+
evaluation (internal):
+--------+------------------------------------------------------------------------------------------------------------------------+
| Column | Data                                                                                                                   |
+--------+------------------------------------------------------------------------------------------------------------------------+
| a      | UInt8([66, 67])                                                                                                        |
| b      | UInt8([98, 99])                                                                                                        |
| c      | UInt8([68, 69])                                                                                                        |
| c2     | UInt16([68, 69])                                                                                                       |
| a2     | NullableColumn { column: UInt8([66, 67]), validity: [0b______01] }                                                     |
| Output | NullableColumn { column: StringColumn { data: [66, 98, 68, 67, 99, 69], offsets: [0, 3, 6] }, validity: [0b______01] } |
+--------+------------------------------------------------------------------------------------------------------------------------+


error: 
  --> SQL:1:1
  |
1 | char(c2)
  | ^^^^^^^^ no overload satisfies `char(UInt16)`

has tried possible overloads:
  char(UInt8) :: String            : unable to unify `UInt16` with `UInt8`
  char(UInt8 NULL) :: String NULL  : unable to unify `UInt16` with `UInt8`



ast            : soundex('你好中国北京')
raw expr       : soundex("你好中国北京")
checked expr   : soundex<String>("你好中国北京")
optimized expr : "你000"
output type    : String
output domain  : Unknown
output         : "你000"


ast            : soundex('')
raw expr       : soundex("")
checked expr   : soundex<String>("")
optimized expr : "0000"
output type    : String
output domain  : Unknown
output         : "0000"


ast            : soundex('hello all folks')
raw expr       : soundex("hello all folks")
checked expr   : soundex<String>("hello all folks")
optimized expr : "H4142"
output type    : String
output domain  : Unknown
output         : "H4142"


ast            : soundex('#3556 in bugdb')
raw expr       : soundex("#3556 in bugdb")
checked expr   : soundex<String>("#3556 in bugdb")
optimized expr : "I51231"
output type    : String
output domain  : Unknown
output         : "I51231"


ast            : soundex(a)
raw expr       : soundex(ColumnRef(0)::String)
checked expr   : soundex<String>(ColumnRef(0))
evaluation:
+--------+------------------------------------+---------+
|        | a                                  | Output  |
+--------+------------------------------------+---------+
| Type   | String                             | String  |
| Domain | {"#🐑🐑he🐑llo🐑"..="🐑he🐑llo🐑"} | Unknown |
| Row 0  | "#🐑🐑he🐑llo🐑"                   | "🐑400" |
| Row 1  | "🐑he🐑llo🐑"                      | "🐑400" |
| Row 2  | "teacher"                          | "T260"  |
| Row 3  | "TEACHER"                          | "T260"  |
+--------+------------------------------------+---------+
evaluation (internal):
+--------+----------------------------------------------------------------------------------------------------------------------------------------------------------------------------------------------------------------------------------------------------------------------------------------------------------------------+
| Column | Data                                                                                                                                                                                                                                                                                                                 |
+--------+----------------------------------------------------------------------------------------------------------------------------------------------------------------------------------------------------------------------------------------------------------------------------------------------------------------------+
| a      | StringColumn { data: [35, 240, 159, 144, 145, 240, 159, 144, 145, 104, 101, 240, 159, 144, 145, 108, 108, 111, 240, 159, 144, 145, 240, 159, 144, 145, 104, 101, 240, 159, 144, 145, 108, 108, 111, 240, 159, 144, 145, 116, 101, 97, 99, 104, 101, 114, 84, 69, 65, 67, 72, 69, 82], offsets: [0, 22, 39, 46, 53] } |
| Output | StringColumn { data: [240, 159, 144, 145, 52, 48, 48, 240, 159, 144, 145, 52, 48, 48, 84, 50, 54, 48, 84, 50, 54, 48], offsets: [0, 7, 14, 18, 22] }                                                                                                                                                                 |
+--------+----------------------------------------------------------------------------------------------------------------------------------------------------------------------------------------------------------------------------------------------------------------------------------------------------------------------+


ast            : ord(NULL)
raw expr       : ord(NULL)
checked expr   : ord<NULL>(NULL)
optimized expr : NULL
output type    : NULL
output domain  : {NULL}
output         : NULL


ast            : ord('и')
raw expr       : ord("и")
checked expr   : ord<String>("и")
optimized expr : 53432_u64
output type    : UInt64
output domain  : Unknown
output         : 53432


ast            : ord('早ab')
raw expr       : ord("早ab")
checked expr   : ord<String>("早ab")
optimized expr : 15112105_u64
output type    : UInt64
output domain  : Unknown
output         : 15112105


ast            : ord('💖')
raw expr       : ord("💖")
checked expr   : ord<String>("💖")
optimized expr : 4036989590_u64
output type    : UInt64
output domain  : Unknown
output         : 4036989590


<<<<<<< HEAD
ast            : repeat('3', NULL)
raw expr       : repeat("3", NULL)
checked expr   : repeat<String NULL, NULL>(CAST("3" AS String NULL), NULL)
=======
error: 
  --> SQL:1:1
  |
1 | insert('Quadratic', 3, 4, 'What', 4)
  | ^^^^^^^^^^^^^^^^^^^^^^^^^^^^^^^^^^^^ no overload satisfies `insert(String, UInt8, UInt8, String, UInt8)`



error: 
  --> SQL:1:1
  |
1 | insert('Quadratic', 3, 4)
  | ^^^^^^^^^^^^^^^^^^^^^^^^^ no overload satisfies `insert(String, UInt8, UInt8)`



ast            : insert('Quadratic', 3, 4, 'What')
raw expr       : insert("Quadratic", 3_u8, 4_u8, "What")
checked expr   : insert<String, Int64, Int64, String>("Quadratic", CAST(3_u8 AS Int64), CAST(4_u8 AS Int64), "What")
optimized expr : "QuWhattic"
output type    : String
output domain  : Unknown
output         : "QuWhattic"


ast            : insert('Quadratic', -1, 4, 'What')
raw expr       : insert("Quadratic", minus(1_u8), 4_u8, "What")
checked expr   : insert<String, Int64, Int64, String>("Quadratic", CAST(minus<UInt8>(1_u8) AS Int64), CAST(4_u8 AS Int64), "What")
optimized expr : "Quadratic"
output type    : String
output domain  : Unknown
output         : "Quadratic"


ast            : insert('Quadratic', 3, 100, 'What')
raw expr       : insert("Quadratic", 3_u8, 100_u8, "What")
checked expr   : insert<String, Int64, Int64, String>("Quadratic", CAST(3_u8 AS Int64), CAST(100_u8 AS Int64), "What")
optimized expr : "QuWhat"
output type    : String
output domain  : Unknown
output         : "QuWhat"


ast            : insert('Quadratic', 3, 100, NULL)
raw expr       : insert("Quadratic", 3_u8, 100_u8, NULL)
checked expr   : insert<String NULL, Int64 NULL, Int64 NULL, NULL>(CAST("Quadratic" AS String NULL), CAST(3_u8 AS Int64 NULL), CAST(100_u8 AS Int64 NULL), NULL)
>>>>>>> 39112ffd
optimized expr : NULL
output type    : NULL
output domain  : {NULL}
output         : NULL


<<<<<<< HEAD
ast            : repeat('3', 5)
raw expr       : repeat("3", 5_u8)
checked expr   : repeat<String, UInt64>("3", CAST(5_u8 AS UInt64))
optimized expr : "33333"
output type    : String
output domain  : Unknown
output         : "33333"


ast            : repeat(a, 3)
raw expr       : repeat(ColumnRef(0)::String, 3_u8)
checked expr   : repeat<String, UInt64>(ColumnRef(0), CAST(3_u8 AS UInt64))
optimized expr : repeat<String, UInt64>(ColumnRef(0), 3_u64)
evaluation:
+--------+-------------+---------+
|        | a           | Output  |
+--------+-------------+---------+
| Type   | String      | String  |
| Domain | {"a"..="c"} | Unknown |
| Row 0  | "a"         | "aaa"   |
| Row 1  | "b"         | "bbb"   |
| Row 2  | "c"         | "ccc"   |
+--------+-------------+---------+
evaluation (internal):
+--------+------------------------------------------------------------------------------------+
| Column | Data                                                                               |
+--------+------------------------------------------------------------------------------------+
| a      | StringColumn { data: [97, 98, 99], offsets: [0, 1, 2, 3] }                         |
| Output | StringColumn { data: [97, 97, 97, 98, 98, 98, 99, 99, 99], offsets: [0, 3, 6, 9] } |
+--------+------------------------------------------------------------------------------------+
=======
ast            : insert('Quadratic', 3, NULL, 'NULL')
raw expr       : insert("Quadratic", 3_u8, NULL, "NULL")
checked expr   : insert<String NULL, Int64 NULL, NULL, String NULL>(CAST("Quadratic" AS String NULL), CAST(3_u8 AS Int64 NULL), NULL, CAST("NULL" AS String NULL))
optimized expr : NULL
output type    : NULL
output domain  : {NULL}
output         : NULL


ast            : insert('Quadratic', NULL, 100, 'NULL')
raw expr       : insert("Quadratic", NULL, 100_u8, "NULL")
checked expr   : insert<String NULL, NULL, Int64 NULL, String NULL>(CAST("Quadratic" AS String NULL), NULL, CAST(100_u8 AS Int64 NULL), CAST("NULL" AS String NULL))
optimized expr : NULL
output type    : NULL
output domain  : {NULL}
output         : NULL


ast            : insert(NULL, 2, 100, 'NULL')
raw expr       : insert(NULL, 2_u8, 100_u8, "NULL")
checked expr   : insert<NULL, Int64 NULL, Int64 NULL, String NULL>(NULL, CAST(2_u8 AS Int64 NULL), CAST(100_u8 AS Int64 NULL), CAST("NULL" AS String NULL))
optimized expr : NULL
output type    : NULL
output domain  : {NULL}
output         : NULL


ast            : insert(a, b, c, d)
raw expr       : insert(ColumnRef(0)::String, ColumnRef(1)::UInt8, ColumnRef(2)::UInt8, ColumnRef(3)::String)
checked expr   : insert<String, Int64, Int64, String>(ColumnRef(0), CAST(ColumnRef(1) AS Int64), CAST(ColumnRef(2) AS Int64), ColumnRef(3))
evaluation:
+--------+-----------------+---------+---------+---------------+---------+
|        | a               | b       | c       | d             | Output  |
+--------+-----------------+---------+---------+---------------+---------+
| Type   | String          | UInt8   | UInt8   | String        | String  |
| Domain | {"cc"..="test"} | {1..=4} | {1..=5} | {"12"..="zc"} | Unknown |
| Row 0  | "hi"            | 1       | 3       | "xx"          | "xx"    |
| Row 1  | "test"          | 4       | 5       | "zc"          | "teszc" |
| Row 2  | "cc"            | 1       | 1       | "12"          | "12"    |
| Row 3  | "q"             | 1       | 1       | "56"          | "56"    |
+--------+-----------------+---------+---------+---------------+---------+
evaluation (internal):
+--------+------------------------------------------------------------------------------------------------------+
| Column | Data                                                                                                 |
+--------+------------------------------------------------------------------------------------------------------+
| a      | StringColumn { data: [104, 105, 116, 101, 115, 116, 99, 99, 113], offsets: [0, 2, 6, 8, 9] }         |
| b      | Int32([1, 4, 1, 1])                                                                                  |
| c      | Int32([3, 5, 1, 1])                                                                                  |
| d      | StringColumn { data: [120, 120, 122, 99, 49, 50, 53, 54], offsets: [0, 2, 4, 6, 8] }                 |
| Output | StringColumn { data: [120, 120, 116, 101, 115, 122, 99, 49, 50, 53, 54], offsets: [0, 2, 7, 9, 11] } |
+--------+------------------------------------------------------------------------------------------------------+


ast            : insert(x, y, z, u)
raw expr       : insert(ColumnRef(0)::String NULL, ColumnRef(1)::UInt8 NULL, ColumnRef(2)::UInt8 NULL, ColumnRef(3)::String NULL)
checked expr   : insert<String NULL, Int64 NULL, Int64 NULL, String NULL>(ColumnRef(0), CAST(ColumnRef(1) AS Int64 NULL), CAST(ColumnRef(2) AS Int64 NULL), ColumnRef(3))
evaluation:
+--------+--------------------------+------------------+------------------+------------------------+-------------+
|        | x                        | y                | z                | u                      | Output      |
+--------+--------------------------+------------------+------------------+------------------------+-------------+
| Type   | String NULL              | UInt8 NULL       | UInt8 NULL       | String NULL            | String NULL |
| Domain | {"cc"..="test"} ∪ {NULL} | {1..=4} ∪ {NULL} | {1..=5} ∪ {NULL} | {"12"..="zc"} ∪ {NULL} | Unknown     |
| Row 0  | NULL                     | 1                | 3                | NULL                   | NULL        |
| Row 1  | "test"                   | 4                | NULL             | "zc"                   | NULL        |
| Row 2  | "cc"                     | NULL             | 1                | "12"                   | NULL        |
| Row 3  | "q"                      | 1                | 1                | "56"                   | "56"        |
+--------+--------------------------+------------------+------------------+------------------------+-------------+
evaluation (internal):
+--------+---------------------------------------------------------------------------------------------------------------------------------------------------------+
| Column | Data                                                                                                                                                    |
+--------+---------------------------------------------------------------------------------------------------------------------------------------------------------+
| x      | NullableColumn { column: StringColumn { data: [104, 105, 116, 101, 115, 116, 99, 99, 113], offsets: [0, 2, 6, 8, 9] }, validity: [0b____1110] }         |
| y      | NullableColumn { column: Int32([1, 4, 1, 1]), validity: [0b____1011] }                                                                                  |
| z      | NullableColumn { column: Int32([3, 5, 1, 1]), validity: [0b____1101] }                                                                                  |
| u      | NullableColumn { column: StringColumn { data: [120, 120, 122, 99, 49, 50, 53, 54], offsets: [0, 2, 4, 6, 8] }, validity: [0b____1110] }                 |
| Output | NullableColumn { column: StringColumn { data: [120, 120, 116, 101, 115, 122, 99, 49, 50, 53, 54], offsets: [0, 2, 7, 9, 11] }, validity: [0b____1000] } |
+--------+---------------------------------------------------------------------------------------------------------------------------------------------------------+
>>>>>>> 39112ffd

<|MERGE_RESOLUTION|>--- conflicted
+++ resolved
@@ -2723,65 +2723,15 @@
 output         : 4036989590
 
 
-<<<<<<< HEAD
 ast            : repeat('3', NULL)
 raw expr       : repeat("3", NULL)
 checked expr   : repeat<String NULL, NULL>(CAST("3" AS String NULL), NULL)
-=======
-error: 
-  --> SQL:1:1
-  |
-1 | insert('Quadratic', 3, 4, 'What', 4)
-  | ^^^^^^^^^^^^^^^^^^^^^^^^^^^^^^^^^^^^ no overload satisfies `insert(String, UInt8, UInt8, String, UInt8)`
-
-
-
-error: 
-  --> SQL:1:1
-  |
-1 | insert('Quadratic', 3, 4)
-  | ^^^^^^^^^^^^^^^^^^^^^^^^^ no overload satisfies `insert(String, UInt8, UInt8)`
-
-
-
-ast            : insert('Quadratic', 3, 4, 'What')
-raw expr       : insert("Quadratic", 3_u8, 4_u8, "What")
-checked expr   : insert<String, Int64, Int64, String>("Quadratic", CAST(3_u8 AS Int64), CAST(4_u8 AS Int64), "What")
-optimized expr : "QuWhattic"
-output type    : String
-output domain  : Unknown
-output         : "QuWhattic"
-
-
-ast            : insert('Quadratic', -1, 4, 'What')
-raw expr       : insert("Quadratic", minus(1_u8), 4_u8, "What")
-checked expr   : insert<String, Int64, Int64, String>("Quadratic", CAST(minus<UInt8>(1_u8) AS Int64), CAST(4_u8 AS Int64), "What")
-optimized expr : "Quadratic"
-output type    : String
-output domain  : Unknown
-output         : "Quadratic"
-
-
-ast            : insert('Quadratic', 3, 100, 'What')
-raw expr       : insert("Quadratic", 3_u8, 100_u8, "What")
-checked expr   : insert<String, Int64, Int64, String>("Quadratic", CAST(3_u8 AS Int64), CAST(100_u8 AS Int64), "What")
-optimized expr : "QuWhat"
-output type    : String
-output domain  : Unknown
-output         : "QuWhat"
-
-
-ast            : insert('Quadratic', 3, 100, NULL)
-raw expr       : insert("Quadratic", 3_u8, 100_u8, NULL)
-checked expr   : insert<String NULL, Int64 NULL, Int64 NULL, NULL>(CAST("Quadratic" AS String NULL), CAST(3_u8 AS Int64 NULL), CAST(100_u8 AS Int64 NULL), NULL)
->>>>>>> 39112ffd
-optimized expr : NULL
-output type    : NULL
-output domain  : {NULL}
-output         : NULL
-
-
-<<<<<<< HEAD
+optimized expr : NULL
+output type    : NULL
+output domain  : {NULL}
+output         : NULL
+
+
 ast            : repeat('3', 5)
 raw expr       : repeat("3", 5_u8)
 checked expr   : repeat<String, UInt64>("3", CAST(5_u8 AS UInt64))
@@ -2812,7 +2762,60 @@
 | a      | StringColumn { data: [97, 98, 99], offsets: [0, 1, 2, 3] }                         |
 | Output | StringColumn { data: [97, 97, 97, 98, 98, 98, 99, 99, 99], offsets: [0, 3, 6, 9] } |
 +--------+------------------------------------------------------------------------------------+
-=======
+
+
+error: 
+  --> SQL:1:1
+  |
+1 | insert('Quadratic', 3, 4, 'What', 4)
+  | ^^^^^^^^^^^^^^^^^^^^^^^^^^^^^^^^^^^^ no overload satisfies `insert(String, UInt8, UInt8, String, UInt8)`
+
+
+
+error: 
+  --> SQL:1:1
+  |
+1 | insert('Quadratic', 3, 4)
+  | ^^^^^^^^^^^^^^^^^^^^^^^^^ no overload satisfies `insert(String, UInt8, UInt8)`
+
+
+
+ast            : insert('Quadratic', 3, 4, 'What')
+raw expr       : insert("Quadratic", 3_u8, 4_u8, "What")
+checked expr   : insert<String, Int64, Int64, String>("Quadratic", CAST(3_u8 AS Int64), CAST(4_u8 AS Int64), "What")
+optimized expr : "QuWhattic"
+output type    : String
+output domain  : Unknown
+output         : "QuWhattic"
+
+
+ast            : insert('Quadratic', -1, 4, 'What')
+raw expr       : insert("Quadratic", minus(1_u8), 4_u8, "What")
+checked expr   : insert<String, Int64, Int64, String>("Quadratic", CAST(minus<UInt8>(1_u8) AS Int64), CAST(4_u8 AS Int64), "What")
+optimized expr : "Quadratic"
+output type    : String
+output domain  : Unknown
+output         : "Quadratic"
+
+
+ast            : insert('Quadratic', 3, 100, 'What')
+raw expr       : insert("Quadratic", 3_u8, 100_u8, "What")
+checked expr   : insert<String, Int64, Int64, String>("Quadratic", CAST(3_u8 AS Int64), CAST(100_u8 AS Int64), "What")
+optimized expr : "QuWhat"
+output type    : String
+output domain  : Unknown
+output         : "QuWhat"
+
+
+ast            : insert('Quadratic', 3, 100, NULL)
+raw expr       : insert("Quadratic", 3_u8, 100_u8, NULL)
+checked expr   : insert<String NULL, Int64 NULL, Int64 NULL, NULL>(CAST("Quadratic" AS String NULL), CAST(3_u8 AS Int64 NULL), CAST(100_u8 AS Int64 NULL), NULL)
+optimized expr : NULL
+output type    : NULL
+output domain  : {NULL}
+output         : NULL
+
+
 ast            : insert('Quadratic', 3, NULL, 'NULL')
 raw expr       : insert("Quadratic", 3_u8, NULL, "NULL")
 checked expr   : insert<String NULL, Int64 NULL, NULL, String NULL>(CAST("Quadratic" AS String NULL), CAST(3_u8 AS Int64 NULL), NULL, CAST("NULL" AS String NULL))
@@ -2890,5 +2893,4 @@
 | u      | NullableColumn { column: StringColumn { data: [120, 120, 122, 99, 49, 50, 53, 54], offsets: [0, 2, 4, 6, 8] }, validity: [0b____1110] }                 |
 | Output | NullableColumn { column: StringColumn { data: [120, 120, 116, 101, 115, 122, 99, 49, 50, 53, 54], offsets: [0, 2, 7, 9, 11] }, validity: [0b____1000] } |
 +--------+---------------------------------------------------------------------------------------------------------------------------------------------------------+
->>>>>>> 39112ffd
-
+
