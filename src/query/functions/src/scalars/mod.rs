// Copyright 2022 Datafuse Labs.
//
// Licensed under the Apache License, Version 2.0 (the "License");
// you may not use this file except in compliance with the License.
// You may obtain a copy of the License at
//
//     http://www.apache.org/licenses/LICENSE-2.0
//
// Unless required by applicable law or agreed to in writing, software
// distributed under the License is distributed on an "AS IS" BASIS,
// WITHOUT WARRANTIES OR CONDITIONS OF ANY KIND, either express or implied.
// See the License for the specific language governing permissions and
// limitations under the License.

use common_expression::type_check::ALL_SIMPLE_CAST_FUNCTIONS;
use common_expression::types::DataType;
use common_expression::types::NumberDataType;
use common_expression::types::ALL_INTEGER_TYPES;
use common_expression::AutoCastRules;
use common_expression::FunctionRegistry;
use ctor::ctor;

mod arithmetic;
mod arithmetic_modulo;
mod array;
mod boolean;
mod control;
mod datetime;
mod geo;
mod math;
mod tuple;
mod variant;

mod comparison;
mod decimal;
mod hash;
mod other;
mod string;
mod string_multi_args;

pub use comparison::check_pattern_type;
pub use comparison::is_like_pattern_escape;
pub use comparison::PatternType;

use self::comparison::ALL_COMP_FUNC_NAMES;

#[ctor]
pub static BUILTIN_FUNCTIONS: FunctionRegistry = builtin_functions();

fn builtin_functions() -> FunctionRegistry {
    let mut registry = FunctionRegistry::empty();

    register_auto_cast_rules(&mut registry);

    variant::register(&mut registry);
    arithmetic::register(&mut registry);
    array::register(&mut registry);
    boolean::register(&mut registry);
    control::register(&mut registry);
    comparison::register(&mut registry);
    datetime::register(&mut registry);
    math::register(&mut registry);
    string::register(&mut registry);
    string_multi_args::register(&mut registry);
    tuple::register(&mut registry);
    geo::register(&mut registry);
    hash::register(&mut registry);
    other::register(&mut registry);
    decimal::register(&mut registry);

    registry
}

fn register_auto_cast_rules(registry: &mut FunctionRegistry) {
    registry.register_default_cast_rules(GENERAL_CAST_RULES.iter().cloned());
    registry.register_default_cast_rules(CAST_FROM_STRING_RULES.iter().cloned());
    registry.register_default_cast_rules(CAST_FROM_VARIANT_RULES());
    registry.register_auto_try_cast_rules(CAST_FROM_VARIANT_RULES());

    for func_name in ["and", "or", "not", "xor"] {
        for data_type in ALL_INTEGER_TYPES {
            registry.register_additional_cast_rules(func_name, [(
                DataType::Number(*data_type),
                DataType::Boolean,
            )]);
            registry.register_additional_cast_rules(func_name, GENERAL_CAST_RULES.iter().cloned());
            registry
                .register_additional_cast_rules(func_name, CAST_FROM_STRING_RULES.iter().cloned());
            registry.register_additional_cast_rules(func_name, CAST_FROM_VARIANT_RULES());
        }
    }

    for func_name in ALL_SIMPLE_CAST_FUNCTIONS {
        // Disable auto cast from strings or variants.
        registry.register_additional_cast_rules(func_name, GENERAL_CAST_RULES.iter().cloned());
    }

    for func_name in ALL_COMP_FUNC_NAMES {
        // Disable auto cast from strings, e.g., `1 < '1'`.
        registry.register_additional_cast_rules(func_name, GENERAL_CAST_RULES.iter().cloned());
        registry.register_additional_cast_rules(func_name, CAST_FROM_VARIANT_RULES());
    }
}

/// The cast rules for any situation, including comparison functions, joins, etc.
pub const GENERAL_CAST_RULES: AutoCastRules = &[
    (DataType::String, DataType::Timestamp),
    (DataType::String, DataType::Date),
    (DataType::String, DataType::Boolean),
    (DataType::Date, DataType::Timestamp),
    (
        DataType::Number(NumberDataType::UInt8),
        DataType::Number(NumberDataType::UInt16),
    ),
    (
        DataType::Number(NumberDataType::UInt8),
        DataType::Number(NumberDataType::UInt32),
    ),
    (
        DataType::Number(NumberDataType::UInt8),
        DataType::Number(NumberDataType::UInt64),
    ),
    (
        DataType::Number(NumberDataType::UInt8),
        DataType::Number(NumberDataType::Int16),
    ),
    (
        DataType::Number(NumberDataType::UInt8),
        DataType::Number(NumberDataType::Int32),
    ),
    (
        DataType::Number(NumberDataType::UInt8),
        DataType::Number(NumberDataType::Int64),
    ),
    (
        DataType::Number(NumberDataType::UInt8),
        DataType::Number(NumberDataType::Float32),
    ),
    (
        DataType::Number(NumberDataType::UInt8),
        DataType::Number(NumberDataType::Float64),
    ),
    (
        DataType::Number(NumberDataType::UInt16),
        DataType::Number(NumberDataType::UInt32),
    ),
    (
        DataType::Number(NumberDataType::UInt16),
        DataType::Number(NumberDataType::UInt64),
    ),
    (
        DataType::Number(NumberDataType::UInt16),
        DataType::Number(NumberDataType::Int32),
    ),
    (
        DataType::Number(NumberDataType::UInt16),
        DataType::Number(NumberDataType::Int64),
    ),
    (
        DataType::Number(NumberDataType::UInt16),
        DataType::Number(NumberDataType::Float32),
    ),
    (
        DataType::Number(NumberDataType::UInt16),
        DataType::Number(NumberDataType::Float64),
    ),
    (
        DataType::Number(NumberDataType::UInt32),
        DataType::Number(NumberDataType::UInt64),
    ),
    (
        DataType::Number(NumberDataType::UInt32),
        DataType::Number(NumberDataType::Int64),
    ),
    (
        DataType::Number(NumberDataType::UInt32),
        DataType::Number(NumberDataType::Float64),
    ),
    (
        DataType::Number(NumberDataType::UInt64),
        DataType::Number(NumberDataType::Int64),
    ),
    (
        DataType::Number(NumberDataType::UInt64),
        DataType::Number(NumberDataType::Float64),
    ),
    (
        DataType::Number(NumberDataType::Int8),
        DataType::Number(NumberDataType::Int16),
    ),
    (
        DataType::Number(NumberDataType::Int8),
        DataType::Number(NumberDataType::Int32),
    ),
    (
        DataType::Number(NumberDataType::Int8),
        DataType::Number(NumberDataType::Int64),
    ),
    (
        DataType::Number(NumberDataType::Int8),
        DataType::Number(NumberDataType::Float32),
    ),
    (
        DataType::Number(NumberDataType::Int8),
        DataType::Number(NumberDataType::Float64),
    ),
    (
        DataType::Number(NumberDataType::Int16),
        DataType::Number(NumberDataType::Int32),
    ),
    (
        DataType::Number(NumberDataType::Int16),
        DataType::Number(NumberDataType::Int64),
    ),
    (
        DataType::Number(NumberDataType::Int16),
        DataType::Number(NumberDataType::Float32),
    ),
    (
        DataType::Number(NumberDataType::Int16),
        DataType::Number(NumberDataType::Float64),
    ),
    (
        DataType::Number(NumberDataType::Int32),
        DataType::Number(NumberDataType::Int64),
    ),
    (
        DataType::Number(NumberDataType::Int32),
        DataType::Number(NumberDataType::Float64),
    ),
    (
        DataType::Number(NumberDataType::Int64),
        DataType::Number(NumberDataType::Float64),
    ),
    (
        DataType::Number(NumberDataType::Float32),
        DataType::Number(NumberDataType::Float64),
    ),
];

/// The rules for automatic casting from string to other types. For example, they are
/// used to allow `add_hours('2023-01-01 00:00:00', '1')`. But they should be disabled
/// for comparision functions, because `1 < '1'` should be an error.
pub const CAST_FROM_STRING_RULES: AutoCastRules = &[
    (DataType::String, DataType::Number(NumberDataType::UInt8)),
    (DataType::String, DataType::Number(NumberDataType::UInt16)),
    (DataType::String, DataType::Number(NumberDataType::UInt32)),
    (DataType::String, DataType::Number(NumberDataType::UInt64)),
    (DataType::String, DataType::Number(NumberDataType::Int8)),
    (DataType::String, DataType::Number(NumberDataType::Int16)),
    (DataType::String, DataType::Number(NumberDataType::Int32)),
    (DataType::String, DataType::Number(NumberDataType::Int64)),
];

#[allow(non_snake_case)]
pub fn CAST_FROM_VARIANT_RULES() -> impl IntoIterator<Item = (DataType, DataType)> {
    [
        (
            DataType::Variant,
            DataType::Nullable(Box::new(DataType::Boolean)),
        ),
        (
            DataType::Variant,
            DataType::Nullable(Box::new(DataType::Date)),
        ),
        (
            DataType::Variant,
            DataType::Nullable(Box::new(DataType::Timestamp)),
        ),
        (
            DataType::Variant,
            DataType::Nullable(Box::new(DataType::String)),
        ),
        (
            DataType::Variant,
            DataType::Nullable(Box::new(DataType::Number(NumberDataType::UInt8))),
        ),
        (
            DataType::Variant,
            DataType::Nullable(Box::new(DataType::Number(NumberDataType::UInt16))),
        ),
        (
            DataType::Variant,
            DataType::Nullable(Box::new(DataType::Number(NumberDataType::UInt32))),
        ),
        (
            DataType::Variant,
            DataType::Nullable(Box::new(DataType::Number(NumberDataType::UInt64))),
        ),
        (
            DataType::Variant,
            DataType::Nullable(Box::new(DataType::Number(NumberDataType::Int8))),
        ),
        (
            DataType::Variant,
            DataType::Nullable(Box::new(DataType::Number(NumberDataType::Int16))),
        ),
        (
            DataType::Variant,
            DataType::Nullable(Box::new(DataType::Number(NumberDataType::Int32))),
        ),
        (
            DataType::Variant,
            DataType::Nullable(Box::new(DataType::Number(NumberDataType::Int64))),
        ),
        (
            DataType::Variant,
            DataType::Nullable(Box::new(DataType::Number(NumberDataType::Float32))),
        ),
        (
            DataType::Variant,
            DataType::Nullable(Box::new(DataType::Number(NumberDataType::Float64))),
        ),
        (
            DataType::Nullable(Box::new(DataType::Variant)),
            DataType::Nullable(Box::new(DataType::Boolean)),
        ),
        (
            DataType::Nullable(Box::new(DataType::Variant)),
            DataType::Nullable(Box::new(DataType::Date)),
        ),
        (
            DataType::Nullable(Box::new(DataType::Variant)),
            DataType::Nullable(Box::new(DataType::Timestamp)),
        ),
        (
            DataType::Nullable(Box::new(DataType::Variant)),
            DataType::Nullable(Box::new(DataType::String)),
        ),
        (
            DataType::Nullable(Box::new(DataType::Variant)),
            DataType::Nullable(Box::new(DataType::Number(NumberDataType::UInt8))),
        ),
        (
            DataType::Nullable(Box::new(DataType::Variant)),
            DataType::Nullable(Box::new(DataType::Number(NumberDataType::UInt16))),
        ),
        (
            DataType::Nullable(Box::new(DataType::Variant)),
            DataType::Nullable(Box::new(DataType::Number(NumberDataType::UInt32))),
        ),
        (
            DataType::Nullable(Box::new(DataType::Variant)),
            DataType::Nullable(Box::new(DataType::Number(NumberDataType::UInt64))),
        ),
        (
            DataType::Nullable(Box::new(DataType::Variant)),
            DataType::Nullable(Box::new(DataType::Number(NumberDataType::Int8))),
        ),
        (
            DataType::Nullable(Box::new(DataType::Variant)),
            DataType::Nullable(Box::new(DataType::Number(NumberDataType::Int16))),
        ),
        (
            DataType::Nullable(Box::new(DataType::Variant)),
            DataType::Nullable(Box::new(DataType::Number(NumberDataType::Int32))),
        ),
        (
            DataType::Nullable(Box::new(DataType::Variant)),
            DataType::Nullable(Box::new(DataType::Number(NumberDataType::Int64))),
        ),
        (
            DataType::Nullable(Box::new(DataType::Variant)),
            DataType::Nullable(Box::new(DataType::Number(NumberDataType::Float32))),
        ),
        (
            DataType::Nullable(Box::new(DataType::Variant)),
            DataType::Nullable(Box::new(DataType::Number(NumberDataType::Float64))),
        ),
<<<<<<< HEAD
    ]);

    for data_type in ALL_INTEGER_TYPES {
        registry.register_additional_cast_rules("is_true", vec![(
            DataType::Number(*data_type),
            DataType::Boolean,
        )]);
    }

    for func_name in ["and", "or", "not", "xor"] {
        for data_type in ALL_INTEGER_TYPES {
            registry.register_additional_cast_rules(func_name, vec![(
                DataType::Number(*data_type),
                DataType::Boolean,
            )]);
        }
    }

    for name in ALL_COMP_FUNC_NAMES {
        registry.register_additional_cast_rules(name, vec![
            (DataType::String, DataType::Timestamp),
            (DataType::String, DataType::Date),
            (DataType::Date, DataType::Timestamp),
            (DataType::Boolean, DataType::Variant),
            (DataType::Date, DataType::Variant),
            (DataType::Timestamp, DataType::Variant),
            (DataType::String, DataType::Variant),
            (DataType::Number(NumberDataType::UInt8), DataType::Variant),
            (DataType::Number(NumberDataType::UInt16), DataType::Variant),
            (DataType::Number(NumberDataType::UInt32), DataType::Variant),
            (DataType::Number(NumberDataType::UInt64), DataType::Variant),
            (DataType::Number(NumberDataType::Int8), DataType::Variant),
            (DataType::Number(NumberDataType::Int16), DataType::Variant),
            (DataType::Number(NumberDataType::Int32), DataType::Variant),
            (DataType::Number(NumberDataType::Int64), DataType::Variant),
            (DataType::Number(NumberDataType::Float32), DataType::Variant),
            (DataType::Number(NumberDataType::Float64), DataType::Variant),
        ]);
    }

    registry.register_additional_cast_rules("eq", vec![
        (DataType::String, DataType::Number(NumberDataType::Float64)),
        (DataType::String, DataType::Number(NumberDataType::Int64)),
    ]);

    for name in ALL_MATCH_FUNC_NAMES {
        registry.register_additional_cast_rules(name, vec![(DataType::Variant, DataType::String)]);
    }

    registry.register_additional_cast_rules("array", vec![
        (DataType::Boolean, DataType::Number(NumberDataType::UInt8)),
        (DataType::Boolean, DataType::Number(NumberDataType::UInt16)),
        (DataType::Boolean, DataType::Number(NumberDataType::UInt32)),
        (DataType::Boolean, DataType::Number(NumberDataType::UInt64)),
        (DataType::Boolean, DataType::Number(NumberDataType::Int8)),
        (DataType::Boolean, DataType::Number(NumberDataType::Int16)),
        (DataType::Boolean, DataType::Number(NumberDataType::Int32)),
        (DataType::Boolean, DataType::Number(NumberDataType::Int64)),
        (DataType::Boolean, DataType::Number(NumberDataType::Float32)),
        (DataType::Boolean, DataType::Number(NumberDataType::Float64)),
        (DataType::Boolean, DataType::String),
        (DataType::Number(NumberDataType::UInt8), DataType::String),
        (DataType::Number(NumberDataType::UInt16), DataType::String),
        (DataType::Number(NumberDataType::UInt32), DataType::String),
        (DataType::Number(NumberDataType::UInt64), DataType::String),
        (DataType::Number(NumberDataType::Int8), DataType::String),
        (DataType::Number(NumberDataType::Int16), DataType::String),
        (DataType::Number(NumberDataType::Int32), DataType::String),
        (DataType::Number(NumberDataType::Int64), DataType::String),
        (DataType::Number(NumberDataType::Float32), DataType::String),
        (DataType::Number(NumberDataType::Float64), DataType::String),
        (DataType::Date, DataType::String),
        (DataType::Timestamp, DataType::String),
    ]);
=======
    ]
>>>>>>> 9924a111
}<|MERGE_RESOLUTION|>--- conflicted
+++ resolved
@@ -77,6 +77,13 @@
     registry.register_default_cast_rules(CAST_FROM_VARIANT_RULES());
     registry.register_auto_try_cast_rules(CAST_FROM_VARIANT_RULES());
 
+    for data_type in ALL_INTEGER_TYPES {
+        registry.register_additional_cast_rules("is_true", vec![(
+            DataType::Number(*data_type),
+            DataType::Boolean,
+        )]);
+    }
+
     for func_name in ["and", "or", "not", "xor"] {
         for data_type in ALL_INTEGER_TYPES {
             registry.register_additional_cast_rules(func_name, [(
@@ -367,82 +374,5 @@
             DataType::Nullable(Box::new(DataType::Variant)),
             DataType::Nullable(Box::new(DataType::Number(NumberDataType::Float64))),
         ),
-<<<<<<< HEAD
-    ]);
-
-    for data_type in ALL_INTEGER_TYPES {
-        registry.register_additional_cast_rules("is_true", vec![(
-            DataType::Number(*data_type),
-            DataType::Boolean,
-        )]);
-    }
-
-    for func_name in ["and", "or", "not", "xor"] {
-        for data_type in ALL_INTEGER_TYPES {
-            registry.register_additional_cast_rules(func_name, vec![(
-                DataType::Number(*data_type),
-                DataType::Boolean,
-            )]);
-        }
-    }
-
-    for name in ALL_COMP_FUNC_NAMES {
-        registry.register_additional_cast_rules(name, vec![
-            (DataType::String, DataType::Timestamp),
-            (DataType::String, DataType::Date),
-            (DataType::Date, DataType::Timestamp),
-            (DataType::Boolean, DataType::Variant),
-            (DataType::Date, DataType::Variant),
-            (DataType::Timestamp, DataType::Variant),
-            (DataType::String, DataType::Variant),
-            (DataType::Number(NumberDataType::UInt8), DataType::Variant),
-            (DataType::Number(NumberDataType::UInt16), DataType::Variant),
-            (DataType::Number(NumberDataType::UInt32), DataType::Variant),
-            (DataType::Number(NumberDataType::UInt64), DataType::Variant),
-            (DataType::Number(NumberDataType::Int8), DataType::Variant),
-            (DataType::Number(NumberDataType::Int16), DataType::Variant),
-            (DataType::Number(NumberDataType::Int32), DataType::Variant),
-            (DataType::Number(NumberDataType::Int64), DataType::Variant),
-            (DataType::Number(NumberDataType::Float32), DataType::Variant),
-            (DataType::Number(NumberDataType::Float64), DataType::Variant),
-        ]);
-    }
-
-    registry.register_additional_cast_rules("eq", vec![
-        (DataType::String, DataType::Number(NumberDataType::Float64)),
-        (DataType::String, DataType::Number(NumberDataType::Int64)),
-    ]);
-
-    for name in ALL_MATCH_FUNC_NAMES {
-        registry.register_additional_cast_rules(name, vec![(DataType::Variant, DataType::String)]);
-    }
-
-    registry.register_additional_cast_rules("array", vec![
-        (DataType::Boolean, DataType::Number(NumberDataType::UInt8)),
-        (DataType::Boolean, DataType::Number(NumberDataType::UInt16)),
-        (DataType::Boolean, DataType::Number(NumberDataType::UInt32)),
-        (DataType::Boolean, DataType::Number(NumberDataType::UInt64)),
-        (DataType::Boolean, DataType::Number(NumberDataType::Int8)),
-        (DataType::Boolean, DataType::Number(NumberDataType::Int16)),
-        (DataType::Boolean, DataType::Number(NumberDataType::Int32)),
-        (DataType::Boolean, DataType::Number(NumberDataType::Int64)),
-        (DataType::Boolean, DataType::Number(NumberDataType::Float32)),
-        (DataType::Boolean, DataType::Number(NumberDataType::Float64)),
-        (DataType::Boolean, DataType::String),
-        (DataType::Number(NumberDataType::UInt8), DataType::String),
-        (DataType::Number(NumberDataType::UInt16), DataType::String),
-        (DataType::Number(NumberDataType::UInt32), DataType::String),
-        (DataType::Number(NumberDataType::UInt64), DataType::String),
-        (DataType::Number(NumberDataType::Int8), DataType::String),
-        (DataType::Number(NumberDataType::Int16), DataType::String),
-        (DataType::Number(NumberDataType::Int32), DataType::String),
-        (DataType::Number(NumberDataType::Int64), DataType::String),
-        (DataType::Number(NumberDataType::Float32), DataType::String),
-        (DataType::Number(NumberDataType::Float64), DataType::String),
-        (DataType::Date, DataType::String),
-        (DataType::Timestamp, DataType::String),
-    ]);
-=======
     ]
->>>>>>> 9924a111
 }