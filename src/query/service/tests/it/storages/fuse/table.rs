--- conflicted
+++ resolved
@@ -55,26 +55,9 @@
         let (stats, _) = table.read_partitions(ctx.clone(), None).await?;
         assert_eq!(stats.read_rows, num_blocks * rows_per_block);
 
-<<<<<<< HEAD
-        ctx.set_partitions(parts.clone())?;
-        let stream = table
-            .read_data_block_stream(ctx.clone(), &DataSourcePlan {
-                catalog: "default".to_owned(),
-                source_info: DataSourceInfo::TableSource(Default::default()),
-                output_schema: Default::default(),
-                parts,
-                statistics: Default::default(),
-                description: "".to_string(),
-                tbl_args: None,
-                push_downs: None,
-                virtual_column_data_source: None,
-            })
-            .await?;
-=======
         let plan = table.read_plan(ctx.clone(), None).await?;
 
         let stream = table.read_data_block_stream(ctx.clone(), &plan).await?;
->>>>>>> d2944253
         let blocks = stream.try_collect::<Vec<_>>().await?;
         let rows: usize = blocks.iter().map(|block| block.num_rows()).sum();
         assert_eq!(rows, num_blocks * rows_per_block);
@@ -120,28 +103,9 @@
         let (stats, _) = table.read_partitions(ctx.clone(), None).await?;
         assert_eq!(stats.read_rows, num_blocks * rows_per_block);
 
-<<<<<<< HEAD
-        // inject partitions to current ctx
-        ctx.set_partitions(parts.clone())?;
-
-        let stream = table
-            .read_data_block_stream(ctx.clone(), &DataSourcePlan {
-                catalog: "default".to_owned(),
-                source_info: DataSourceInfo::TableSource(Default::default()),
-                output_schema: Default::default(),
-                parts,
-                statistics: Default::default(),
-                description: "".to_string(),
-                tbl_args: None,
-                push_downs: None,
-                virtual_column_data_source: None,
-            })
-            .await?;
-=======
         let plan = table.read_plan(ctx.clone(), None).await?;
         let stream = table.read_data_block_stream(ctx.clone(), &plan).await?;
 
->>>>>>> d2944253
         let blocks = stream.try_collect::<Vec<_>>().await?;
         let rows: usize = blocks.iter().map(|block| block.num_rows()).sum();
         assert_eq!(rows, num_blocks * rows_per_block);
