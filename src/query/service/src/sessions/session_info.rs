--- conflicted
+++ resolved
@@ -32,14 +32,9 @@
     fn to_process_info(self: &Arc<Self>, session_ctx: &SessionContext) -> ProcessInfo {
         let mut memory_usage = 0;
 
-<<<<<<< HEAD
-        if let Some(shared) = status.get_query_context_shared() {
-            if let Some(runtime) = shared.get_runtime() {
-=======
         let shared_query_context = &session_ctx.get_query_context_shared();
         if let Some(shared) = shared_query_context {
-            if let Ok(runtime) = shared.try_get_runtime() {
->>>>>>> e674fb43
+            if let Some(runtime) = shared.get_runtime() {
                 let mem_stat = runtime.get_tracker();
                 memory_usage = mem_stat.get_memory_usage();
             }
