--- conflicted
+++ resolved
@@ -18,322 +18,23 @@
 use common_exception::ErrorCode;
 use common_exception::Result;
 use common_hashtable::HashMap;
-<<<<<<< HEAD
-use common_hashtable::HashtableEntry;
 use common_hashtable::HashtableKeyable;
-use common_hashtable::UnsizedHashMap;
-use common_hashtable::UnsizedHashtableEntryRef;
-=======
-use common_hashtable::HashTableKeyable;
->>>>>>> 7d8b54c6
 
 use super::JoinHashTable;
 use super::ProbeState;
 use crate::pipelines::processors::transforms::hash_join::row::RowPtr;
 use crate::sql::planner::plans::JoinType;
 
-<<<<<<< HEAD
-pub trait ResultBlocks {
-    type Key: ?Sized;
-    type KeyRef<'a>;
-
-    fn result_blocks<'a, IT>(
+impl JoinHashTable {
+    pub(crate) fn result_blocks<Key, IT>(
         &self,
-        join_hash_table: &JoinHashTable,
+        hash_table: &HashMap<Key, Vec<RowPtr>>,
         probe_state: &mut ProbeState,
         keys_iter: IT,
         input: &DataBlock,
     ) -> Result<Vec<DataBlock>>
     where
-        IT: Iterator<Item = Self::KeyRef<'a>> + TrustedLen;
-}
-
-impl<Key: HashtableKeyable + 'static> ResultBlocks for HashMap<Key, Vec<RowPtr>> {
-    type Key = Key;
-    type KeyRef<'a> = Key;
-
-    fn result_blocks<'a, IT>(
-        &self,
-        join_hash_table: &JoinHashTable,
-        probe_state: &mut ProbeState,
-        keys_iter: IT,
-        input: &DataBlock,
-    ) -> Result<Vec<DataBlock>>
-    where
-        IT: Iterator<Item = Self::KeyRef<'a>> + TrustedLen,
-    {
-        todo!()
-    }
-}
-
-impl ResultBlocks for UnsizedHashMap<[u8], Vec<RowPtr>> {
-    type Key = [u8];
-    type KeyRef<'a> = &'a [u8];
-
-    fn result_blocks<'a, IT>(
-        &self,
-        join_hash_table: &JoinHashTable,
-=======
-impl JoinHashTable {
-    pub(crate) fn result_blocks<Key, IT>(
-        &self,
-        hash_table: &HashMap<Key, Vec<RowPtr>>,
->>>>>>> 7d8b54c6
-        probe_state: &mut ProbeState,
-        keys_iter: IT,
-        input: &DataBlock,
-    ) -> Result<Vec<DataBlock>>
-    where
-<<<<<<< HEAD
-        IT: Iterator<Item = Self::KeyRef<'a>> + TrustedLen,
-    {
-        todo!()
-    }
-}
-
-impl JoinHashTable {
-    // modify the bm by the value row_state
-    // keep the index of the first positive state
-    // bitmap: [1, 1, 1] with row_state [0, 0], probe_index: [0, 0, 0] (repeat the first element 3 times)
-    // bitmap will be [1, 1, 1] -> [1, 1, 1] -> [1, 0, 1] -> [1, 0, 0]
-    // row_state will be [0, 0] -> [1, 0] -> [1,0] -> [1, 0]
-    fn fill_null_for_semi_join(
-        bm: &mut MutableBitmap,
-        probe_indexs: &[u32],
-        row_state: &mut [u32],
-    ) {
-        for (index, row) in probe_indexs.iter().enumerate() {
-            let row = *row as usize;
-            if bm.get(index) {
-                if row_state[row] == 0 {
-                    row_state[row] = 1;
-                } else {
-                    bm.set(index, false);
-                }
-            }
-        }
-    }
-
-    // keep the index of the negative state
-    // bitmap: [1, 1, 1] with row_state [3, 0], probe_index: [0, 0, 0] (repeat the first element 3 times)
-    // bitmap will be [1, 1, 1] -> [0, 1, 1] -> [0, 0, 1] -> [0, 0, 0]
-    // row_state will be [3, 0] -> [3, 0] -> [3, 0] -> [3, 0]
-    fn fill_null_for_anti_join(
-        bm: &mut MutableBitmap,
-        probe_indexs: &[u32],
-        row_state: &mut [u32],
-    ) {
-        for (index, row) in probe_indexs.iter().enumerate() {
-            let row = *row as usize;
-            if row_state[row] == 0 {
-                // if state is not matched, anti result will take one
-                bm.set(index, true);
-            } else if row_state[row] == 1 {
-                // if state has just one, anti reverse the result
-                row_state[row] -= 1;
-                bm.set(index, !bm.get(index))
-            } else if !bm.get(index) {
-                row_state[row] -= 1;
-            } else {
-                bm.set(index, false);
-            }
-        }
-    }
-
-    // keep at least one index of the positive state and the null state
-    // bitmap: [1, 0, 1] with row_state [2, 1], probe_index: [0, 0, 1]
-    // bitmap will be [1, 0, 1] -> [1, 0, 1] -> [1, 0, 1] -> [1, 0, 1]
-    // row_state will be [2, 1] -> [2, 1] -> [1, 1] -> [1, 1]
-    fn fill_null_for_left_join(
-        bm: &mut MutableBitmap,
-        probe_indexs: &[u32],
-        row_state: &mut [u32],
-    ) {
-        for (index, row) in probe_indexs.iter().enumerate() {
-            let row = *row as usize;
-            if row_state[row] == 0 {
-                bm.set(index, true);
-                continue;
-            }
-
-            if row_state[row] == 1 {
-                if !bm.get(index) {
-                    bm.set(index, true)
-                }
-                continue;
-            }
-
-            if !bm.get(index) {
-                row_state[row] -= 1;
-            }
-        }
-    }
-
-    pub(crate) fn filter_rows_for_right_join(
-        bm: &mut MutableBitmap,
-        build_indexes: &[RowPtr],
-        row_state: &mut std::collections::HashMap<RowPtr, usize>,
-    ) {
-        for (index, row) in build_indexes.iter().enumerate() {
-            if row_state[row] == 1 || row_state[row] == 0 {
-                if !bm.get(index) {
-                    bm.set(index, true)
-                }
-                continue;
-            }
-
-            if !bm.get(index) {
-                row_state.entry(*row).and_modify(|e| *e -= 1);
-            }
-        }
-    }
-
-    pub(crate) fn filter_rows_for_right_semi_join(
-        &self,
-        bm: &mut MutableBitmap,
-        build_indexes: &[RowPtr],
-        input: DataBlock,
-    ) -> Result<DataBlock> {
-        let mut row_state = self.hash_join_desc.right_join_desc.row_state.write();
-        for (index, row) in build_indexes.iter().enumerate() {
-            if row_state[row] > 1 && !bm.get(index) {
-                row_state.entry(*row).and_modify(|e| *e -= 1);
-            }
-        }
-        for (index, row) in build_indexes.iter().enumerate() {
-            if row_state[row] > 1 && bm.get(index) {
-                bm.set(index, false);
-                row_state.entry(*row).and_modify(|e| *e -= 1);
-            }
-        }
-        let predicate = BooleanColumn::from_arrow_data(bm.clone().into()).arc();
-        DataBlock::filter_block(input, &predicate)
-    }
-
-    // return an (option bitmap, all_true, all_false)
-    pub(crate) fn get_other_filters(
-        &self,
-        merged_block: &DataBlock,
-        filter: &EvalNode,
-    ) -> Result<(Option<Bitmap>, bool, bool)> {
-        let func_ctx = self.ctx.try_get_function_context()?;
-        // `predicate_column` contains a column, which is a boolean column.
-        let filter_vector = filter.eval(&func_ctx, merged_block)?;
-        let predict_boolean_nonull = DataBlock::cast_to_nonull_boolean(filter_vector.vector())?;
-
-        // faster path for constant filter
-        if predict_boolean_nonull.is_const() {
-            let v = predict_boolean_nonull.get_bool(0)?;
-            return Ok((None, v, !v));
-        }
-
-        let boolean_col: &BooleanColumn = Series::check_get(&predict_boolean_nonull)?;
-        let rows = boolean_col.len();
-        let count_zeros = boolean_col.values().unset_bits();
-
-        Ok((
-            Some(boolean_col.values().clone()),
-            count_zeros == 0,
-            rows == count_zeros,
-        ))
-    }
-
-    pub(crate) fn set_validity(column: &ColumnRef, validity: &Bitmap) -> Result<ColumnRef> {
-        if column.is_null() {
-            Ok(column.clone())
-        } else if column.is_const() {
-            let col: &ConstColumn = Series::check_get(column)?;
-            let validity = validity.clone();
-            let inner = JoinHashTable::set_validity(col.inner(), &validity.slice(0, 1))?;
-            Ok(ConstColumn::new(inner, col.len()).arc())
-        } else if column.is_nullable() {
-            let col: &NullableColumn = Series::check_get(column)?;
-            // It's possible validity is longer than col.
-            let diff_len = validity.len() - col.ensure_validity().len();
-            let mut new_validity = MutableBitmap::with_capacity(validity.len());
-            for (b1, b2) in validity.iter().zip(col.ensure_validity().iter()) {
-                new_validity.push(b1 & b2);
-            }
-            new_validity.extend_constant(diff_len, false);
-            let col = NullableColumn::wrap_inner(col.inner().clone(), Some(new_validity.into()));
-            Ok(col)
-        } else {
-            let col = NullableColumn::wrap_inner(column.clone(), Some(validity.clone()));
-            Ok(col)
-        }
-    }
-
-    pub(crate) fn create_marker_block(
-        &self,
-        has_null: bool,
-        markers: Vec<MarkerKind>,
-    ) -> Result<DataBlock> {
-        let mut validity = MutableBitmap::with_capacity(markers.len());
-        let mut boolean_bit_map = MutableBitmap::with_capacity(markers.len());
-
-        for m in markers {
-            let marker = if m == MarkerKind::False && has_null {
-                MarkerKind::Null
-            } else {
-                m
-            };
-            if marker == MarkerKind::Null {
-                validity.push(false);
-            } else {
-                validity.push(true);
-            }
-            if marker == MarkerKind::True {
-                boolean_bit_map.push(true);
-            } else {
-                boolean_bit_map.push(false);
-            }
-        }
-        let boolean_column = BooleanColumn::from_arrow_data(boolean_bit_map.into());
-        let marker_column = Self::set_validity(&boolean_column.arc(), &validity.into())?;
-        let marker_schema = DataSchema::new(vec![DataField::new(
-            &self
-                .hash_join_desc
-                .marker_join_desc
-                .marker_index
-                .ok_or_else(|| ErrorCode::LogicalError("Invalid mark join"))?
-                .to_string(),
-            NullableType::new_impl(BooleanType::new_impl()),
-        )]);
-        Ok(DataBlock::create(DataSchemaRef::from(marker_schema), vec![
-            marker_column,
-        ]))
-    }
-
-    pub(crate) fn init_markers(cols: &[ColumnRef], num_rows: usize) -> Vec<MarkerKind> {
-        let mut markers = vec![MarkerKind::False; num_rows];
-        if cols.iter().any(|c| c.is_nullable() || c.is_null()) {
-            let mut valids = None;
-            for col in cols.iter() {
-                let (is_all_null, tmp_valids_option) = col.validity();
-                if !is_all_null {
-                    if let Some(tmp_valids) = tmp_valids_option.as_ref() {
-                        if tmp_valids.unset_bits() == 0 {
-                            let mut m = MutableBitmap::with_capacity(num_rows);
-                            m.extend_constant(num_rows, true);
-                            valids = Some(m.into());
-                            break;
-                        } else {
-                            valids = combine_validities_3(valids, tmp_valids_option.cloned());
-                        }
-                    }
-                }
-            }
-            if let Some(v) = valids {
-                for (idx, marker) in markers.iter_mut().enumerate() {
-                    if !v.get_bit(idx) {
-                        *marker = MarkerKind::Null;
-                    }
-                }
-            }
-        }
-        markers
-=======
-        Key: HashTableKeyable + Clone + 'static,
+        Key: HashtableKeyable + Clone + 'static,
         IT: Iterator<Item = Key> + TrustedLen,
     {
         match self.hash_join_desc.join_type {
@@ -379,6 +80,5 @@
                 self.hash_join_desc.join_type
             ))),
         }
->>>>>>> 7d8b54c6
     }
 }