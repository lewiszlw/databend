--- conflicted
+++ resolved
@@ -38,18 +38,12 @@
     ) -> common_exception::Result<BlockStatistics> {
         Ok(BlockStatistics {
             block_file_location: location,
-<<<<<<< HEAD
             block_rows_size: chunk.num_rows() as u64,
             block_bytes_size: chunk.memory_size() as u64,
-            block_column_statistics: column_statistic::gen_columns_statistics(chunk)?,
-=======
-            block_rows_size: data_block.num_rows() as u64,
-            block_bytes_size: data_block.memory_size() as u64,
             block_column_statistics: column_statistic::gen_columns_statistics(
-                data_block,
+                chunk,
                 column_distinct_count,
             )?,
->>>>>>> d6eca280
             block_cluster_statistics: cluster_stats,
         })
     }
